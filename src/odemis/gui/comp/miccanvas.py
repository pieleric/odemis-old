# -*- coding: utf-8 -*-
"""
Created on 6 Feb 2012

@author: Éric Piel

Copyright © 2012-2013 Éric Piel, Delmic

This file is part of Odemis.

Odemis is free software: you can redistribute it and/or modify it under the
terms of the GNU General Public License version 2 as published by the Free
Software Foundation.

Odemis is distributed in the hope that it will be useful, but WITHOUT ANY
WARRANTY; without even the implied warranty of MERCHANTABILITY or FITNESS FOR A
PARTICULAR PURPOSE. See the GNU General Public License for more details.

You should have received a copy of the GNU General Public License along with
Odemis. If not, see http://www.gnu.org/licenses/.

"""

from __future__ import division

import logging
import numpy
import time
import weakref
import cairo
import wx
from wx.lib.imageutils import stepColour
import wx.lib.wxcairo as wxcairo
from decorator import decorator

from odemis import util, model
from odemis.acq import stream
from odemis.gui import BLEND_SCREEN, BLEND_DEFAULT
from odemis.gui.comp.canvas import CAN_ZOOM, CAN_DRAG, CAN_FOCUS, BitmapCanvas
from odemis.gui.comp.overlay.view import HistoryOverlay, PointSelectOverlay, MarkingLineOverlay
from odemis.gui.util import wxlimit_invocation, call_in_wx_main, ignore_dead, img
from odemis.model import VigilantAttributeBase
from odemis.util import units
from odemis.acq.stream import UNDEFINED_ROI
import odemis.gui as gui
import odemis.gui.comp.canvas as canvas
import odemis.gui.comp.overlay.view as view_overlay
import odemis.gui.comp.overlay.world as world_overlay
import odemis.gui.model as guimodel


SECOM_MODES = (guimodel.TOOL_ZOOM, guimodel.TOOL_ROI)
SPARC_MODES = (guimodel.TOOL_ROA, guimodel.TOOL_POINT, guimodel.TOOL_RO_ANCHOR)


@decorator
def microscope_view_check(f, self, *args, **kwargs):
    """ This method decorator check if the microscope_view attribute is set """
    if self.microscope_view:
        return f(self, *args, **kwargs)


# Note: a Canvas with a fit_view_to_content method indicates that the view
# can be adapted. (Some other components of the GUI will use this information)


class DblMicroscopeCanvas(canvas.DraggableCanvas):
    """ A draggable, flicker-free window class adapted to show pictures of two
    microscope simultaneously.

    It knows size and position of what is represented in a picture and display
    the pictures accordingly.

    It also provides various typical overlays (ie, drawings) for microscope views.

    Public attributes:
    .abilities (set of CAN_*): features/restrictions allowed to be performed
    .fit_view_to_next_image (Boolean): False by default. If True, next time an image
      is received, it will ensure the whole content fits the view (and reset
      this flag).
    """

    def __init__(self, *args, **kwargs):
        canvas.DraggableCanvas.__init__(self, *args, **kwargs)

        self.microscope_view = None
        self._tab_data_model = None

        self.abilities |= {CAN_ZOOM, CAN_FOCUS}
        self.fit_view_to_next_image = True

        # Current (tool) mode. TODO: Make platform (secom/sparc) independent
        # and use listen to .tool (cf SparcCanvas)
        self.current_mode = None
        # None (all allowed) or a set of guimodel.TOOL_* allowed (rest is treated like NONE)
        self.allowed_modes = None

        self._previous_size = self.ClientSize

        # Overlays

        # Passive overlays that only display information, but offer no interaction
        self._crosshair_ol = None
        self._spotmode_ol = None
        self._fps_ol = None
        self._focus_overlay = None

        self.pixel_overlay = None
        self.points_overlay = None
        self.line_overlay = None
        self.dicho_overlay = None

        # play/pause icon
        self.icon_overlay = view_overlay.StreamIconOverlay(self)
        self.add_view_overlay(self.icon_overlay)

        # Unused at the moment
        self.zoom_overlay = None
        self.update_overlay = None

        self.background_brush = wx.BRUSHSTYLE_SOLID

    # Ability manipulation

    def disable_zoom(self):
        self.abilities.remove(CAN_ZOOM)

    def enable_zoom(self):
        self.abilities.add(CAN_ZOOM)

    # END Ability manipulation

    def setView(self, microscope_view, tab_data):
        """
        Set the microscope_view that this canvas is displaying/representing
        Can be called only once, at initialisation.

        :param microscope_view:(model.MicroscopeView)
        :param tab_data: (model.MicroscopyGUIData)
        """

        # This is a kind of kludge, see mscviewport.MicroscopeViewport for details
        assert(self.microscope_view is None)

        self.microscope_view = microscope_view
        self._tab_data_model = tab_data

        if self.microscope_view.focus is not None:
            self._focus_overlay = self.add_view_overlay(view_overlay.FocusOverlay(self))

        self.microscope_view.mpp.subscribe(self._on_view_mpp, init=True)
        self.microscope_view.view_pos.subscribe(self._onViewPos)
        # Update new position immediately, so that fit_to_content() directly
        # gets the correct center
        world_pos = self.physical_to_world_pos(self.microscope_view.view_pos.value)
        self._calc_bg_offset(world_pos)
        self.requested_world_pos = world_pos

        # any image changes
        self.microscope_view.lastUpdate.subscribe(self._on_view_image_update, init=True)

        # handle cross hair
        self.microscope_view.show_crosshair.subscribe(self._on_cross_hair_show, init=True)

        tab_data.main.debug.subscribe(self._on_debug, init=True)

        if tab_data.tool:
            # only create these overlays if they could be possibly used
            if guimodel.TOOL_POINT in tab_data.tool.choices:
                self.points_overlay = world_overlay.PointsOverlay(self)
                self.pixel_overlay = world_overlay.PixelSelectOverlay(self)
            if guimodel.TOOL_LINE in tab_data.tool.choices:
                self.line_overlay = world_overlay.SpectrumLineSelectOverlay(self)
            tab_data.tool.subscribe(self._on_tool, init=True)

    def _on_tool(self, tool_mode):
        """ Set the right mode and active overlays when a tool is selected """

        # A weird situation which should not happen
        if self.dragging:
            logging.error("Changing to mode (%s) while dragging is not supported!", tool_mode)
            return

        # Check if the desired tool mode is allowed
        if self.allowed_modes and tool_mode not in self.allowed_modes:
            logging.warn("Toolmode %s is not allowed and will be ignored!", tool_mode)
            tool_mode = guimodel.TOOL_NONE

        self.current_mode = tool_mode
        cursor = wx.STANDARD_CURSOR

        self._set_spot_mode(tool_mode)
        self._set_dichotomy_mode(tool_mode)
        self._set_point_select_mode(tool_mode)
        self._set_line_select_mode(tool_mode)

        self.update_drawing()

        if tool_mode == guimodel.TOOL_ROI:
            # self.current_mode = guimodel.TOOL_ROI
            # self.add_active_overlay(self.update_overlay)
            # cursor = wx.CURSOR_CROSS
            raise NotImplementedError()
        elif tool_mode == guimodel.TOOL_ZOOM:
            # self.current_mode = guimodel.TOOL_ZOOM
            # self.add_active_overlay(self.zoom_overlay)
            # cursor = wx.CURSOR_CROSS
            raise NotImplementedError()

        self.set_default_cursor(cursor)

    # Overlay creation and activation

    def _on_cross_hair_show(self, activated):
        """ Activate the cross hair view overlay """
        if activated:
            if self._crosshair_ol is None:
                self._crosshair_ol = view_overlay.CrossHairOverlay(self)
            self.add_view_overlay(self._crosshair_ol)
        elif self._crosshair_ol:
            self.remove_view_overlay(self._crosshair_ol)

        self.Refresh(eraseBackground=False)

    # FIXME: seems like it might still be called while the Canvas has been destroyed
    # => need to make sure that the object is garbage collected (= no more references) once it's
    # not used. (Or explicitly unsubscribe??)
    @ignore_dead
    def _on_debug(self, activated):
        """ Called when GUI debug mode changes => display FPS overlay """
        if activated:
            if self._fps_ol is None:
                self._fps_ol = view_overlay.TextViewOverlay(self)
                self._fps_ol.add_label("")
            self.add_view_overlay(self._fps_ol)
        elif self._fps_ol:
            self.remove_view_overlay(self._fps_ol)

        self.Refresh(eraseBackground=False)

    def _set_spot_mode(self, tool_mode):
        is_activated = tool_mode == guimodel.TOOL_SPOT

        if is_activated:
            if self._spotmode_ol is None:
                self._spotmode_ol = view_overlay.SpotModeOverlay(self)
            self.add_view_overlay(self._spotmode_ol)
        elif self._spotmode_ol:
            self.remove_view_overlay(self._spotmode_ol)

        if self._spotmode_ol:
            self.microscope_view.show_crosshair.value = not is_activated

        self.Refresh(eraseBackground=False)

    def _set_dichotomy_mode(self, tool_mode):
        """ Activate the dichotomy overlay if needed """

        if tool_mode == guimodel.TOOL_DICHO:
            if not self.dicho_overlay:
                self.dicho_overlay = view_overlay.DichotomyOverlay(self,
                                                                   self._tab_data_model.dicho_seq)
                self.add_view_overlay(self.dicho_overlay)
            self.dicho_overlay.activate()
        elif self.dicho_overlay:
            self.dicho_overlay.deactivate()

    def _set_point_select_mode(self, tool_mode):
        """ Activate the required point selection overlay """

        if tool_mode == guimodel.TOOL_POINT:
            # Enable the Spectrum point select overlay when a spectrum stream
            # is attached to the view
            stream_tree = self.microscope_view.stream_tree
            # Enable the Angle-resolved point select overlay when there's a
            # AR stream known anywhere in the data model (and the view has
            # streams).
            tab_streams = self._tab_data_model.streams.value

            if (len(self.microscope_view.stream_tree) and
                    any([isinstance(s, stream.ARStream) for s in tab_streams])):
                self.add_world_overlay(self.points_overlay)
                self.points_overlay.activate()
            # TODO: Filtering by the name SEM CL is not desired. There should be
            # a more intelligent way to query the StreamTree about what's
            # present, like how it's done for Spectrum and AR streams
            elif stream_tree.spectrum_streams or stream_tree.get_streams_by_name("SEM CL"):
                self.pixel_overlay.activate()
                self.add_world_overlay(self.pixel_overlay)
        else:
            if self.pixel_overlay:
                self.pixel_overlay.deactivate()
                self.remove_world_overlay(self.pixel_overlay)
            if self.points_overlay:
                self.points_overlay.deactivate()
                self.remove_world_overlay(self.points_overlay)

    def _set_line_select_mode(self, tool_mode):
        """ Activate the required line selection overlay """

        if tool_mode == guimodel.TOOL_LINE:
            # Enable the Spectrum point select overlay when a spectrum stream
            # is attached to the view
            stream_tree = self.microscope_view.stream_tree
            if stream_tree.spectrum_streams or stream_tree.get_streams_by_name("SEM CL"):
                self.line_overlay.activate()
                self.add_world_overlay(self.line_overlay)
        else:
            if self.line_overlay:
                self.line_overlay.deactivate()
                self.remove_world_overlay(self.line_overlay)

    # END Overlay creation and activation

    def _get_ordered_images(self):
        """ Return the list of images to display, ordered bottom to top (=last to draw)

        The last image of the list will have the merge ratio applied (as opacity)

        """

        # The ordering is as follow:
        # * Optical images all together first, to be blended with screen operator
        #   The biggest one is set as first and drawn full opacity in order to
        #   even if the background is not black.
        # * Spectrum images all together (normally there is just one), and put
        #   as the end, so that the merge ratio applies to it.
        # * Other images (ie, SEM) going from the biggest to the smallest, so
        #   that the biggest one is at the bottom and displayed at full opacity.
        #   In that case it's normally fine to reorder the images wrt to the
        #   merge ratio because they are (typically) all the same type, the GUI
        #   widget is unspecifying anyway.
        # The merge ratio actually corresponds to the opacity of the last image drawn

        streams = self.microscope_view.getStreams()
        images_opt = []
        images_spc = []
        images_std = []

        for s in streams:
            if not s:
                # should not happen, but let's not completely fail on this
                logging.error("StreamTree has a None stream")
                continue

            if not hasattr(s, "image") or s.image.value is None:
                continue

            # FluoStreams are merged using the "Screen" method that handles colour
            # merging without decreasing the intensity.
            if isinstance(s, stream.OpticalStream):
                images_opt.append((s.image.value, BLEND_SCREEN, s.name.value))
            elif isinstance(s, stream.SpectrumStream):
                images_spc.append((s.image.value, BLEND_DEFAULT, s.name.value))
            else:
                images_std.append((s.image.value, BLEND_DEFAULT, s.name.value))

        # Sort by size, so that the biggest picture is first drawn (no opacity)
        def get_area(d):
            return numpy.prod(d[0].shape[0:2]) * d[0].metadata[model.MD_PIXEL_SIZE][0]
        images_opt.sort(key=get_area, reverse=True)
        images_spc.sort(key=get_area, reverse=True)
        images_std.sort(key=get_area, reverse=True)

        # Reset the first image to be drawn to the default blend operator to be
        # drawn full opacity (only useful if the background is not full black)
        if images_opt:
            images_opt[0] = (images_opt[0][0], BLEND_DEFAULT, images_opt[0][2])

        return images_opt + images_std + images_spc

    def _convert_streams_to_images(self):
        """ Temporary function to convert the StreamTree to a list of images as the canvas
        currently expects.

        """

        images = self._get_ordered_images()

        # add the images in order
        ims = []

        for rgbim, blend_mode, name in images:
            # TODO: convert to RGBA later, in canvas and/or cache the conversion
            # On large images it costs 100 ms (per image and per canvas)

            rgba_im = img.format_rgba_darray(rgbim)

            keepalpha = False
            scale = rgbim.metadata[model.MD_PIXEL_SIZE]
            pos = self.physical_to_world_pos(rgbim.metadata[model.MD_POS])
            rot = rgbim.metadata.get(model.MD_ROTATION, 0)
            shear = rgbim.metadata.get(model.MD_SHEAR, 0)

            ims.append([rgba_im, pos, scale, keepalpha, rot, shear, blend_mode, name])

        # TODO: Canvas needs to accept the NDArray (+ specific attributes recorded separately).
        self.set_images(ims)

        # For debug only:
        if images:
            self._lastest_datetime = max(im[0].metadata.get(model.MD_ACQ_DATE, 0) for im in images)
        else:
            self._lastest_datetime = 0

        # if self._lastest_datetime > 0:
        #     logging.debug("Updated canvas list %g s after acquisition",
        #                   time.time() - self._lastest_datetime)

        self.merge_ratio = self.microscope_view.stream_tree.kwargs.get("merge", 0.5)

    # FIXME: it shouldn't need to ignore deads, as the subscription should go
    # away as soon as it's destroyed. However, after SECOM acquisition, something
    # seems to keep reference to the SecomCanvas, which prevents it from being
    # fully destroyed.
    @ignore_dead
    def _on_view_image_update(self, t):
        # TODO: use the real streamtree functions,for now we call a conversion layer
        self._convert_streams_to_images()
        if self.fit_view_to_next_image and any([i is not None for i in self.images]):
            self.fit_view_to_content()
            self.fit_view_to_next_image = False
        # logging.debug("Will update drawing for new image")
        wx.CallAfter(self.request_drawing_update)

    def update_drawing(self):
        """ Update the drawing and thumbnail """
        # TODO: detect that the canvas is not visible, and so should no/less
        # frequently be updated? The difficulty is that it must be redrawn as
        # soon as it's shown again.
        super(DblMicroscopeCanvas, self).update_drawing()

        if self.microscope_view:
            self.update_thumbnail()

    @wxlimit_invocation(2)  # max 1/2 Hz
    @call_in_wx_main  # needed as it accesses the DC
    @ignore_dead
    def update_thumbnail(self):
        if self.IsEnabled():
            # TODO: avoid doing 2 copies, by using directly the wxImage from the
            # result of the StreamTree
            # logging.debug("Updating thumbnail with size = %s", self.ClientSize)

            csize = self.ClientSize
            if (csize[0] * csize[1]) <= 0:
                return  # nothing to update

            # new bitmap to copy the DC
            bitmap = wx.EmptyBitmap(*self.ClientSize)
            dc = wx.MemoryDC()
            dc.SelectObject(bitmap)

            # simplified version of on_paint()
            margin = ((self._bmp_buffer_size[0] - self.ClientSize[0]) // 2,
                      (self._bmp_buffer_size[1] - self.ClientSize[1]) // 2)

            dc.BlitPointSize((0, 0), self.ClientSize, self._dc_buffer, margin)

            # close the DC, to be sure the bitmap can be used safely
            del dc

            self.microscope_view.thumbnail.value = wx.ImageFromBitmap(bitmap)

    def _onViewPos(self, phy_pos):
        """
        When the view position is updated: recenter the view
        phy_pos (tuple of 2 float): X/Y in physical coordinates (m)
        """
        pos = self.physical_to_world_pos(phy_pos)
        # skip ourselves, to avoid asking the stage to move to (almost) the same position
        wx.CallAfter(super(DblMicroscopeCanvas, self).recenter_buffer, pos)

    def recenter_buffer(self, world_pos):
        """
        Update the position of the buffer on the world
        world_pos (float, float): the coordinates of the center of the buffer in
                                  world units
        """
        # in case we are not attached to a view yet (shouldn't happen)
        super(DblMicroscopeCanvas, self).recenter_buffer(world_pos)
        if self.microscope_view:
            physical_pos = self.world_to_physical_pos(world_pos)
            # This will call _onViewPos() -> recenter_buffer(), but as
            # recenter_buffer() has already been called with this position,
            # nothing will happen
            self.microscope_view.view_pos.value = physical_pos

    def on_center_position_changed(self, shift):
        """
        Called whenever the view position changes.

        shift (float, float): offset moved in world coordinates
        """
        if self.microscope_view:
            phys_shift = self.world_to_physical_pos(shift)
            self.microscope_view.moveStageBy(phys_shift)

    def fit_view_to_content(self, recenter=None):
        """ Adapts the MPP and center to fit to the current content

        recenter (None or boolean): If True, also recenter the view. If None, it
            will try to be clever, and only recenter if no stage is connected,
            as otherwise, it could cause an unexpected move.
        """
        if recenter is None:
            # recenter only if there is no stage attached
            recenter = not self.microscope_view.has_stage()

        super(DblMicroscopeCanvas, self).fit_to_content(recenter=recenter)

        # this will indirectly call _on_view_mpp(), but not have any additional effect
        if self.microscope_view:
            new_mpp = 1 / self.scale
            self.microscope_view.mpp.value = self.microscope_view.mpp.clip(new_mpp)

    def _on_view_mpp(self, mpp):
        """ Called when the view.mpp is updated """
        self.scale = 1 / mpp
        wx.CallAfter(self.request_drawing_update)

    # TODO: move to viewport?
    @property
    def horizontal_field_width(self):
        """ Return the field width of the canvas in meters

        :return: (None or float) Field width in meters
        """

        width = self.ClientSize.x
        height = self.ClientSize.y
        # trick: we actually return the smallest of the FoV dimensions, so
        # that we are sure the microscope image will fit fully (if it's square)
        if self.microscope_view and width:
            return self.microscope_view.mpp.value * min(width, height)

        return None

    @horizontal_field_width.setter
    def horizontal_field_width(self, hfw):
        """ Set the mpp of the microscope view according to the given HFW """

        # Trick: we use the smallest of the canvas dimensions to be sure the image
        # will fit.
        size = min(self.ClientSize)
        # TODO: return both FoV dimensions, and move this cleverness to the
        # controller, so that it can do the right thing even if the image is not
        # square.
        if self.microscope_view and size > 0:
            mpp = self.microscope_view.mpp.clip(hfw / size)
            self.microscope_view.mpp.value = mpp

    def on_size(self, event):
        new_size = event.Size

        # Update the mpp, so that the same data will be displayed.
        if self.microscope_view:
            hfw = self._previous_size[0] * self.microscope_view.mpp.value
            new_mpp = hfw / new_size[0]
            self.microscope_view.mpp.value = self.microscope_view.mpp.clip(new_mpp)

        super(DblMicroscopeCanvas, self).on_size(event)
        self._previous_size = new_size

    @microscope_view_check
    def Zoom(self, inc, block_on_zero=False):
        """ Zoom by the given factor

        :param inc (float): scale the current view by 2^inc
        :param block_on_zero (boolean): if True, and the zoom goes from software
            downscaling to software upscaling, it will stop at no software scaling
            ex:  # 1 => *2 ; -1 => /2; 2 => *4...

        """

        scale = 2.0 ** inc
        prev_mpp = self.microscope_view.mpp.value
        # Clip within the range
        mpp = prev_mpp / scale

        if block_on_zero:
            # Check for every image
            for im in self.microscope_view.stream_tree.getImages():
                try:
                    im_mpp = im.metadata[model.MD_PIXEL_SIZE][0]
                    # did we just passed the image mpp (=zoom zero)?
                    if ((prev_mpp < im_mpp < mpp or prev_mpp > im_mpp > mpp) and
                            abs(prev_mpp - im_mpp) > 1e-15):  # for float error
                        mpp = im_mpp
                except KeyError:
                    pass

        mpp = sorted(self.microscope_view.mpp.range + (mpp,))[1]
        self.microscope_view.mpp.value = mpp # this will call _on_view_mpp()

    # Zoom/merge management
    def on_wheel(self, evt):
        """ Process user mouse wheel events

        If able and without modifiers, the Canvas will zooom in/out
        If the Ctrl key is down, the merge ratio of the visible layers will be adjusted.

        """

        change = evt.GetWheelRotation() / evt.GetWheelDelta()
        if evt.ShiftDown():
            change *= 0.2  # softer

        if evt.CmdDown():  # = Ctrl on Linux/Win or Cmd on Mac
            ratio = self.microscope_view.merge_ratio.value + (change * 0.1)
            # clamp
            ratio = sorted(self.microscope_view.merge_ratio.range + (ratio,))[1]
            self.microscope_view.merge_ratio.value = ratio
        else:
            if CAN_ZOOM in self.abilities:
                self.Zoom(change, block_on_zero=evt.ShiftDown())

        super(DblMicroscopeCanvas, self).on_wheel(evt)

    def on_char(self, evt):
        """ Process a key stroke """

        if CAN_ZOOM in self.abilities:
            key = evt.GetKeyCode()
            change = 1

            if evt.ShiftDown():
                block_on_zero = True
                change *= 0.2  # softer
            else:
                block_on_zero = False

            if key == ord("+"):
                self.Zoom(change, block_on_zero)
            elif key == ord("-"):
                self.Zoom(-change, block_on_zero)

        super(DblMicroscopeCanvas, self).on_char(evt)

    @microscope_view_check
    def on_extra_axis_move(self, axis, shift):
        """
        called when the extra dimensions are modified (right drag)
        axis (int>0): the axis modified
            0 => X
            1 => Y
        shift (int): relative amount of pixel moved
            >0: toward up/right
        """

        if axis == 1 and self.microscope_view.focus is not None:
            # conversion: 1 unit => 5 nm (so a whole screen, ~44000u, is a
            # less than a mm)
            # TODO: this should be adjusted by the lens NA or magnification:
            # the higher the magnification, the smaller is the change
            # (=> proportional ?)
            # negative == go up == closer from the sample
            val = 5e-9 * shift  # m
            assert(abs(val) < 0.01) # a move of 1 cm is a clear sign of bug
            # logging.error("%s, %s", axis, shift)
            self.microscope_view.moveFocusRel(val)
            self._focus_overlay.add_shift(val, axis)

    def on_right_down(self, event):
        """ Process right mouse button down event

        In this class, we only manage the mouse cursor and the overlay that displays the right
        dragging behaviour. The actual dragging logic is handled in the super class.

        """
        if CAN_FOCUS in self.abilities and not self.dragging:
            # Note: Set the cursor before the super method is called.
            # There is a Ubuntu/wxPython related bug that SetCursor does not work once CaptureMouse
            # is called (which happens in the super method).
            if self.microscope_view and self.microscope_view.focus is not None:
                self.set_dynamic_cursor(wx.CURSOR_SIZENS)
                self._focus_overlay.clear_shift()

        super(DblMicroscopeCanvas, self).on_right_down(event)

    def on_right_up(self, event):
        """ Process right mouse button release event

        Stop the focus timers and clear any visual indicators. The actual mouse dragging is cleared
        in the super class's method.

        """
        if CAN_FOCUS in self.abilities and self.right_dragging:
            # The mouse cursor is automatically reset in the super class method
            if self._focus_overlay:
                self._focus_overlay.clear_shift()

        super(DblMicroscopeCanvas, self).on_right_up(event)

    def on_motion(self, evt):
        """ Process mouse motion

        Adjust the focus if it's enabled and the right mouse button is being pressed.
        Left dragging of the canvas is handled in the super class.

        """

        if CAN_FOCUS in self.abilities and self.right_dragging:
            # Linear when small, non-linear when big.
            # use 3 points: starting point, previous point, current point
            #  * if dis < 32 px => min : dis (small linear zone)
            #  * else: dis + 1/32 * sign* (dis-32)**2 => (square zone)
            # send diff between value and previous value sent => it should
            # always be at the same position for the cursor at the same place
            #
            # NOTE: The focus overlay is loosely dependant on the values
            # generated here, because it uses them to guesstimate the maximum
            # value produced while focussing.

            if evt.ShiftDown():
                softener = 0.1  # softer
            else:
                softener = 1

            linear_zone = 32.0
            # We only care of the vertical position for the focus
            pos = evt.GetPositionTuple()
            # Flip the sign for vertical movement, as indicated in the
            # on_extra_axis_move docstring: up/right is positive
            shift = -(pos[1] - self._rdrag_init_pos[1])

            if abs(shift) <= linear_zone:
                value = shift
            else:
                ssquare = cmp(shift, 0) * (abs(shift) - linear_zone) ** 2
                value = shift + ssquare / linear_zone

            change = value - self._rdrag_prev_value[1]

            # Changing the extra axis start the focus timer
            if change:
                self.on_extra_axis_move(1, change * softener)
                self._rdrag_prev_value[1] = value

        super(DblMicroscopeCanvas, self).on_motion(evt)

    def world_to_physical_pos(self, pos):
        """ Translate world coordinates into physical coordinates.
        Works both for absolute and relative values.

        :param pos: (float, float) "world" coordinates
        :return: (float, float)
        """
        # The y value needs to be flipped between physical and world coordinates.
        return (pos[0], -pos[1])

    def physical_to_world_pos(self, phy_pos):
        """ Translate physical coordinates into world coordinates.
        Works both for absolute and relative values.

        :param phy_pos: (float, float) "physical" coordinates in m
        :return: (float, float)
        """
        # The y value needs to be flipped between physical and world coordinates.
        return phy_pos[0], -phy_pos[1]

    def selection_to_real_size(self, start_w_pos, end_w_pos):
        w = abs(start_w_pos[0] - end_w_pos[0])
        h = abs(start_w_pos[1] - end_w_pos[1])
        return w, h

    def draw(self):
        """ Redraw the buffer while calculating the number of frames we *could* display

        The fps value is an indication of how many times we can draw per second and not the actual
        number of frames displayed on screen!

        """

        if self._fps_ol:
            t_start = time.time()
            super(DblMicroscopeCanvas, self).draw()
            dur = time.time() - t_start

            try:
                fps = 1 / dur
                self._fps_ol.labels[0].text = u"%s fps" % units.readable_str(fps, sig=4)
            except ZeroDivisionError:
                self._fps_ol.labels[0].text = u"∞ fps"
        else:
            super(DblMicroscopeCanvas, self).draw()


class OverviewCanvas(DblMicroscopeCanvas):
    """ Canvas for displaying the overview stream """

    def __init__(self, *args, **kwargs):
        super(OverviewCanvas, self).__init__(*args, **kwargs)

        self.default_margin = 0
        self.margins = (self.default_margin, self.default_margin)

        self.abilities = set()  # Cannot move, zoom...

        self.background_brush = wx.BRUSHSTYLE_SOLID

        # Point select overlay for stage navigation. Does not need to be assigned to any overlay
        # list, because it does not draw anything.
        self.point_select_overlay = PointSelectOverlay(self)

        # This canvas can have a special overlay for tracking position history
        self.history_overlay = None

        self.SetMinSize((400, 400))

    def _on_view_mpp(self, mpp):
        DblMicroscopeCanvas._on_view_mpp(self, mpp)
        self.fit_view_to_content(True)

    def setView(self, microscope_view, tab_data):
        super(OverviewCanvas, self).setView(microscope_view, tab_data)
        self.history_overlay = HistoryOverlay(self, tab_data.stage_history)
        self.add_view_overlay(self.history_overlay)

    @wxlimit_invocation(2)  # max 1/2 Hz
    @call_in_wx_main  # needed as it accesses the DC
    @ignore_dead
    def update_thumbnail(self):

        if not self.IsEnabled() or self.ClientSize.x * self.ClientSize.y <= 0:
            return  # nothing to update

        # We need to scale the thumbnail ourselves, instead of letting the button handle it, because
        # we need to be able to draw the history overlay without it being rescaled afterwards

        # Create an image from the bitmap buffer
        image = wx.ImageFromBitmap(self._bmp_buffer)

        # Rescale. This is the same algorithm as is used by the OverviewButton
        thumbnail_size = wx.Size(*gui.VIEW_BTN_SIZE)
        rsize = wx.Size(*gui.VIEW_BTN_SIZE)

        if (thumbnail_size.x / image.Width) < (thumbnail_size.y / image.Height):
            rsize[1] = int(image.Height * (thumbnail_size.x / image.Width))
        else:
            rsize[0] = int(image.Width * (thumbnail_size.y / image.Height))

        scaled_img = image.Scale(*rsize, quality=wx.IMAGE_QUALITY_HIGH)

        dc = wx.MemoryDC()
        bitmap = wx.BitmapFromImage(scaled_img)
        dc.SelectObject(bitmap)

        ctx = wxcairo.ContextFromDC(dc)
        self.history_overlay.draw(ctx, rsize)

        # Resize crops or adds a border, without scaling the image data
        lt = ((thumbnail_size.x - scaled_img.Width) // 2,
              (thumbnail_size.y - scaled_img.Height) // 2)

        scaled_img.Resize(thumbnail_size, lt, 0, 0, 0)

        del dc

        # close the DC, to be sure the bitmap can be used safely
        scaled_img = wx.ImageFromBitmap(bitmap)
        self.microscope_view.thumbnail.value = scaled_img


class SecomCanvas(DblMicroscopeCanvas):

    def __init__(self, *args, **kwargs):
        super(SecomCanvas, self).__init__(*args, **kwargs)

        self.background_brush = wx.BRUSHSTYLE_SOLID

    # TODO: merge the following mode management into the super class

    # Prevent certain events from being processed by the canvas

    def on_wheel(self, event):
        if self.current_mode not in SECOM_MODES:
            super(SecomCanvas, self).on_wheel(event)

    def on_right_down(self, event):
        # If we're currently not performing an action...
        if self.current_mode not in SECOM_MODES:
            super(SecomCanvas, self).on_right_down(event)

    def on_right_up(self, event):
        if self.current_mode not in SECOM_MODES:
            super(SecomCanvas, self).on_right_up(event)


class SparcAcquiCanvas(DblMicroscopeCanvas):
    def __init__(self, *args, **kwargs):
        super(SparcAcquiCanvas, self).__init__(*args, **kwargs)

        self._roa = None  # The ROI VA of SEM CL stream, initialized on setView()
        self.roa_overlay = None

        self._dc_region = None  # The dcRegion VA of the SEM CL
        self.dirftcor_overlay = None

    def _on_tool(self, tool_mode):
        super(SparcAcquiCanvas, self)._on_tool(tool_mode)

        self._set_roa_mode(tool_mode)
        self._set_dc_mode(tool_mode)

    def _set_roa_mode(self, tool_mode):
        if tool_mode == guimodel.TOOL_ROA:
            self.roa_overlay.activate()
        elif self.roa_overlay:
            self.roa_overlay.deactivate()
        self.Refresh(eraseBackground=False)

    def _set_dc_mode(self, tool_mode):
        if tool_mode == guimodel.TOOL_RO_ANCHOR:
            self.dirftcor_overlay.activate()
        elif self.dirftcor_overlay:
            self.dirftcor_overlay.deactivate()
        self.Refresh(eraseBackground=False)

    def setView(self, microscope_view, tab_data):
        """ Set the microscope_view that this canvas is displaying/representing

        Should be called only once, at initialisation.

        :param microscope_view:(model.MicroscopeView)
        :param tab_data: (model.MicroscopyGUIData)

        """

        sem = tab_data.main.ebeam
        if not sem:
            raise AttributeError("No SEM on the microscope")

        # Associate the ROI of the SEM CL stream to the region of acquisition
        sem_stream = tab_data.semStream
        if sem_stream is None:
            raise KeyError("SEM CL stream not set, required for the SPARC acquisition")

        super(SparcAcquiCanvas, self).setView(microscope_view, tab_data)

        # Get the region of interest and link it to the ROA overlay

        self._roa = sem_stream.roi
        self.roa_overlay = world_overlay.RepetitionSelectOverlay(self, self._roa)
        self.add_world_overlay(self.roa_overlay)

        # Link drift correction region

        self._dc_region = sem_stream.dcRegion
        self.dirftcor_overlay = world_overlay.RepetitionSelectOverlay(
            self, self._dc_region, colour=gui.SELECTION_COLOUR_2ND)
        self.add_world_overlay(self.dirftcor_overlay)

        # Regions depend on the magnification (=field of view)

        if isinstance(sem.magnification, VigilantAttributeBase):
            sem.magnification.subscribe(self._on_sem_mag)

    # TODO: maybe should not be called directly, but should be a VA on the view or the tab?
    def show_repetition(self, rep, style=None):
        """ Change/display repetition on the ROA if the ROA is visible

        rep (None or tuple of 2 ints): if None, repetition is hidden
        style (overlay.FILL_*): type of repetition display

        """

        if rep is None:
            self.roa_overlay.fill = world_overlay.RepetitionSelectOverlay.FILL_NONE
        else:
            self.roa_overlay.fill = style
            self.roa_overlay.repetition = rep

        wx.CallAfter(self.request_drawing_update)

    def _on_sem_mag(self, mag):
        """
        Called when the magnification of the SEM changes
        """
        # That means the pixelSize changes, so the (relative) ROA is different
        # Either we update the ROA so that physically it stays the same, or
        # we update the selection so that the ROA stays the same. It's probably
        # that the user has forgotten to set the magnification before, so let's
        # pick solution 2.
        self.roa_overlay.on_roa(self._roa.value)
        self.dirftcor_overlay.on_roa(self._dc_region.value)

    def _get_sem_rect(self):
        """
        Returns the (theoretical) scanning area of the SEM. Works even if the
        SEM has not send any image yet.
        returns (tuple of 4 floats): position in physical coordinates m (l, t, b, r)
        raises AttributeError in case no SEM is found
        """
        sem = self._tab_data_model.main.ebeam

        try:
            sem_center = self.microscope_view.stage_pos.value
        except AttributeError:
            # no stage => pos is always 0,0
            sem_center = (0, 0)
        # TODO: pixelSize will be updated when the SEM magnification changes,
        # so we might want to recompute this ROA whenever pixelSize changes so
        # that it's always correct (but maybe not here in the view)
        sem_width = (sem.shape[0] * sem.pixelSize.value[0],
                     sem.shape[1] * sem.pixelSize.value[1])
        sem_rect = [sem_center[0] - sem_width[0] / 2, # left
                    sem_center[1] - sem_width[1] / 2, # top
                    sem_center[0] + sem_width[0] / 2, # right
                    sem_center[1] + sem_width[1] / 2] # bottom

        return sem_rect

    def convert_roi_phys_to_ratio(self, phys_rect):
        """
        Convert and truncate the ROI in physical coordinates to the coordinates
         relative to the SEM FoV
        phys_rect (None or 4 floats): physical position of the tl and br points
        return (4 floats): tlbr positions relative to the FoV
        """
        sem = self._tab_data_model.main.ebeam

        # Get the position of the overlay in physical coordinates
        if phys_rect is None:
            return UNDEFINED_ROI

        # Position of the complete SEM scan in physical coordinates
        sem_rect = self._get_sem_rect()

        # Take only the intersection so that that ROA is always inside the SEM scan
        phys_rect = util.rect_intersect(phys_rect, sem_rect)
        if phys_rect is None:
            return UNDEFINED_ROI

        # Convert the ROI into relative value compared to the SEM scan
        # In physical coordinates Y goes up, but in ROI, Y goes down => "1-"
        rel_rect = [(phys_rect[0] - sem_rect[0]) / (sem_rect[2] - sem_rect[0]),
                    1 - (phys_rect[3] - sem_rect[1]) / (sem_rect[3] - sem_rect[1]),
                    (phys_rect[2] - sem_rect[0]) / (sem_rect[2] - sem_rect[0]),
                    1 - (phys_rect[1] - sem_rect[1]) / (sem_rect[3] - sem_rect[1])]

        # and is at least one pixel big
        rel_pixel_size = (1 / sem.shape[0], 1 / sem.shape[1])
        rel_rect[2] = max(rel_rect[2], rel_rect[0] + rel_pixel_size[0])
        if rel_rect[2] > 1: # if went too far
            rel_rect[0] -= rel_rect[2] - 1
            rel_rect[2] = 1
        rel_rect[3] = max(rel_rect[3], rel_rect[1] + rel_pixel_size[1])
        if rel_rect[3] > 1:
            rel_rect[1] -= rel_rect[3] - 1
            rel_rect[3] = 1

        return rel_rect

    def convert_roi_ratio_to_phys(self, roi):
        """
        Convert the ROI in relative coordinates (to the SEM FoV) into physical
         coordinates
        roi (4 floats): tlbr positions relative to the FoV
        return (None or 4 floats): physical position of the tl and br points, or
          None if no ROI is defined
        """
        if roi == UNDEFINED_ROI:
            return None
        else:
            # convert relative position to physical position
            try:
                sem_rect = self._get_sem_rect()
            except AttributeError:
                logging.warning("Trying to convert a SEM ROI, but no SEM available")
                return None

        # In physical coordinates Y goes up, but in ROI, Y goes down => "1-"
        phys_rect = (sem_rect[0] + roi[0] * (sem_rect[2] - sem_rect[0]),
                     sem_rect[1] + (1 - roi[3]) * (sem_rect[3] - sem_rect[1]),
                     sem_rect[0] + roi[2] * (sem_rect[2] - sem_rect[0]),
                     sem_rect[1] + (1 - roi[1]) * (sem_rect[3] - sem_rect[1]))

        return phys_rect


class SparcAlignCanvas(DblMicroscopeCanvas):
    """
    Special restricted version that displays the first stream always fitting
    the entire canvas.
    """
    # TODO: could probably be done with a simple BitmapCanvas + fit_to_content?

    def __init__(self, *args, **kwargs):
        super(SparcAlignCanvas, self).__init__(*args, **kwargs)
        self.abilities -= set([CAN_ZOOM, CAN_DRAG])

        self._goal_im_ref = None
        self._goal_wim = None

    def _reset_goal_im(self):
        """ Called when the goal_im is dereferenced """
        self._goal_wim = None

    # noinspection PyTypeChecker
    def _convert_streams_to_images(self):
        """
        Same as the overridden method, but ensures the goal image keeps the alpha
        and is displayed second. Also force the mpp to be the one of the sensor.
        """
        ims = [None]
        streams = self.microscope_view.getStreams()
        # order and display the images
        for s in streams:
            if not s:
                # should not happen, but let's not completely fail on this
                logging.error("StreamTree has a None stream")
                continue

            if not hasattr(s, "image"):
                continue
            rgbim = s.image.value
            if rgbim is None:
                continue

            # convert to wxImage
            # Special trick to avoid regenerating the BGRA image for Goal all the time
            # TODO: make it generic
            if s.name.value == "Goal":
                prev_im = None if self._goal_im_ref is None else self._goal_im_ref()
                if self._goal_wim is None or prev_im is None or prev_im is not rgbim:
                    logging.debug("Converting goal image")
                    wim = img.format_rgba_darray(rgbim)
                    self._goal_im_ref = weakref.ref(rgbim, self._reset_goal_im)
                    self._goal_wim = wim
                else:
                    wim = self._goal_wim
            else:
                wim = img.format_rgba_darray(rgbim)

            keepalpha = (rgbim.shape[2] == 4)

<<<<<<< HEAD
            scale = rgbim.metadata[model.MD_PIXEL_SIZE][0]
=======
            scale = rgbim.metadata[model.MD_PIXEL_SIZE]
>>>>>>> d2268c76
            pos = (0, 0)  # the sensor image should be centered on the sensor center

            if s.name.value == "Goal":
                # goal image => add at the end
                ims.append((wim, pos, scale, keepalpha, None, None, None, s.name.value))
            else:
                # add at the beginning
                ims[0] = (wim, pos, scale, keepalpha, None, None, None, s.name.value)

        self.set_images(ims)

        # set merge_ratio
        self.merge_ratio = self.microscope_view.stream_tree.kwargs.get("merge", 1)

        # always refit to image (for the rare case it has changed size)
        self.fit_view_to_content(recenter=True)

    def on_size(self, event):
        # refit image
        self.fit_view_to_content(recenter=True)
        # Skip DblMicroscopeCanvas.on_size which plays with mpp
        canvas.DraggableCanvas.on_size(self, event)


class ZeroDimensionalPlotCanvas(canvas.PlotCanvas):
    """ A plotable canvas with a vertical 'focus line', that shows the x and y
    values of the selected position.

    TODO: change name?

    """

    def __init__(self, *args, **kwargs):

        # These attributes need to be assigned before the super constructor
        # is called, because they are used in the on_size event handler.
        self.val_y = model.VigilantAttribute(None)
        self.val_x = model.VigilantAttribute(None)
        # FIXME: This attribute should be renamed to simply `view`, or `view_model`, but that
        # would also require renaming the `microscope_view` attributes of the
        # other Canvas classes.
        self.microscope_view = None
        self._tab_data_model = None

        super(ZeroDimensionalPlotCanvas, self).__init__(*args, **kwargs)

        self.drag_init_pos = None

        self.SetBackgroundColour(stepColour(self.Parent.BackgroundColour, 50))
        self.SetForegroundColour(self.Parent.ForegroundColour)

        self.closed = canvas.PLOT_CLOSE_BOTTOM
        self.plot_mode = canvas.PLOT_MODE_BAR

        self.markline_overlay = view_overlay.MarkingLineOverlay(
            self,
            orientation=MarkingLineOverlay.HORIZONTAL | MarkingLineOverlay.VERTICAL)
        self.add_view_overlay(self.markline_overlay)
        self.markline_overlay.activate()

    def set_data(self, data, unit_x=None, unit_y=None, range_x=None, range_y=None):
        """ Subscribe to the x position of the overlay when data is loaded """
        super(ZeroDimensionalPlotCanvas, self).set_data(data, unit_x, unit_y, range_x, range_y)

        if data is None:
            self.markline_overlay.v_pos.unsubscribe(self._map_to_plot_values)
            self.markline_overlay.deactivate()
        else:
            self.markline_overlay.v_pos.subscribe(self._map_to_plot_values, init=True)
            self.markline_overlay.activate()

    def clear(self):
        super(ZeroDimensionalPlotCanvas, self).clear()
        self.val_x.value = None
        self.val_y.value = None
        self.markline_overlay.clear_labels()
        self.markline_overlay.deactivate()
        wx.CallAfter(self.update_drawing)

    # Event handlers

    def on_size(self, evt):
        """ Update the position of the focus line """
        super(ZeroDimensionalPlotCanvas, self).on_size(evt)
        if None not in (self.val_x.value, self.val_y.value):
            pos = (self._val_x_to_pos_x(self.val_x.value),
                   self._val_y_to_pos_y(self.val_y.value))
            self.markline_overlay.set_position(pos)

    def _map_to_plot_values(self, v_pos):
        """ Calculate the x and y *values* belonging to the x pixel position """

        if not self._data or v_pos is None:
            return

        v_posx, v_posy = v_pos

        self.val_x.value = self._pos_x_to_val_x(v_posx, snap=True)
        self.val_y.value = self._val_x_to_val_y(self.val_x.value, snap=True)

        pos = (v_posx, self._val_y_to_pos_y(self.val_y.value))
        self.markline_overlay.set_position(pos)

        self.markline_overlay.x_label = units.readable_str(self.val_x.value, self.unit_x, 3)
        self.markline_overlay.y_label = units.readable_str(self.val_y.value, self.unit_y, 3)

        self.Parent.Refresh()  # TODO: Does it need to be parent? is it needed at all?

    def setView(self, microscope_view, tab_data):
        """ Set the microscope_view that this canvas is displaying/representing
        Can be called only once, at initialisation.

        :param microscope_view:(model.MicroscopeView)
        :param tab_data: (model.MicroscopyGUIData)
        """
        # This is a kind of kludge, see mscviewport.MicroscopeViewport for details
        assert(self.microscope_view is None)

        self.microscope_view = microscope_view
        self._tab_data_model = tab_data

    @wxlimit_invocation(2)  # max 1/2 Hz
    @call_in_wx_main  # needed as it accesses the DC
    def update_thumbnail(self):
        if self.IsEnabled():
            if self._data is None:
                self.microscope_view.thumbnail.value = None
            else:
                csize = self.ClientSize
                if (csize[0] * csize[1]) <= 0:
                    return  # nothing to update

                # new bitmap to copy the DC
                bitmap = wx.EmptyBitmap(*self.ClientSize)
                context = wx.ClientDC(self)

                dc = wx.MemoryDC()
                dc.SelectObject(bitmap)

                dc.BlitPointSize((0, 0), self.ClientSize, context, (0, 0))

                # close the DC, to be sure the bitmap can be used safely
                del dc

                self.microscope_view.thumbnail.value = wx.ImageFromBitmap(bitmap)

    def update_drawing(self):
        super(ZeroDimensionalPlotCanvas, self).update_drawing()

        if self.microscope_view:
            self.update_thumbnail()

    def get_y_value(self):
        """ Return the current y value """
        return self.val_y.value


class OneDimensionalSpatialSpectrumCanvas(BitmapCanvas):

    def __init__(self, *args, **kwargs):

        super(OneDimensionalSpatialSpectrumCanvas, self).__init__(*args, **kwargs)

        self.SetBackgroundColour(stepColour(self.Parent.BackgroundColour, 50))
        self.SetForegroundColour(self.Parent.ForegroundColour)

        self.microscope_view = None
        self._tab_data_model = None

        self.markline_overlay = view_overlay.MarkingLineOverlay(
            self,
            orientation=MarkingLineOverlay.HORIZONTAL | MarkingLineOverlay.VERTICAL)
        self.add_view_overlay(self.markline_overlay)

        self.background_brush = wx.BRUSHSTYLE_SOLID

    def draw(self):
        """ Map the image data to the canvas and draw it """

        im_data = self.images[0]

        if im_data is not None and self.IsEnabled():
            im_format = cairo.FORMAT_RGB24
            height, width, _ = im_data.shape

            # stride = cairo.ImageSurface.format_stride_for_width(im_format, width)

            # In Cairo a surface is a target that it can render to. Here we're going
            # to use it as the source for a pattern
            imgsurface = cairo.ImageSurface.create_for_data(im_data, im_format, width, height)

            # In Cairo a pattern is the 'paint' that it uses to draw
            surfpat = cairo.SurfacePattern(imgsurface)

            # Set the filter, so we get low quality but fast scaling
            surfpat.set_filter(cairo.FILTER_FAST)

            # Save and restore the transformation matrix, to prevent scale accumulation
            self.ctx.save()

            # Scale the width and height separately in such a way that the image data fill the
            # entire canvas
            self.ctx.scale(self.ClientSize.x / width, self.ClientSize.y / height)
            self.ctx.set_source(surfpat)
            self.ctx.paint()

            self.ctx.restore()
        else:
            # The background only needs to be drawn when there is no image data, since the image
            # data will always fill the entire view.
            self._draw_background(self.ctx)

    def update_drawing(self):
        """ Update the drawing and thumbnail """
        super(OneDimensionalSpatialSpectrumCanvas, self).update_drawing()
        if self.microscope_view:
            self.update_thumbnail()

    def clear(self):
        super(OneDimensionalSpatialSpectrumCanvas, self).clear()
        self.markline_overlay.clear_labels()
        self.markline_overlay.deactivate()
        wx.CallAfter(self.update_drawing)

    def setView(self, microscope_view, tab_data):
        """ Set the microscope_view that this canvas is displaying/representing
        Can be called only once, at initialisation.

        :param microscope_view:(model.MicroscopeView)
        :param tab_data: (model.MicroscopyGUIData)
        """
        # This is a kind of kludge, see mscviewport.MicroscopeViewport for
        # details
        assert(self.microscope_view is None)

        self.microscope_view = microscope_view
        self._tab_data_model = tab_data

    def set_2d_data(self, im_data):
        """ Set the data to be displayed

        TODO: Process the units for both the horizontal and vertical legends/axis
        TODO: Allow for both a horizontal and vertical domain

        """

        self.set_images([(im_data, (0.0, 0.0), 1.0, True, None, None, None, "Spatial Spectrum")])
        self.markline_overlay.clear_labels()
        self.markline_overlay.activate()

    @wxlimit_invocation(2)  # max 1/2 Hz
    @call_in_wx_main  # needed as it accesses the DC
    def update_thumbnail(self):
        if self.IsEnabled():
            if self.images == [None]:
                self.microscope_view.thumbnail.value = None
            else:
                # new bitmap to copy the DC
                bitmap = wx.EmptyBitmap(*self.ClientSize)
                # print [self.Shown, self.Size]
                context = wx.ClientDC(self)

                dc = wx.MemoryDC()
                dc.SelectObject(bitmap)

                dc.BlitPointSize((0, 0), self.ClientSize, context, (0, 0))

                # close the DC, to be sure the bitmap can be used safely
                del dc

                self.microscope_view.thumbnail.value = wx.ImageFromBitmap(bitmap)


class AngularResolvedCanvas(canvas.DraggableCanvas):
    """ Angle-resolved canvas """

    # TODO: it actually could be just a BitmapCanvas, but it needs
    # a (simple) fit_to_content()

    def __init__(self, *args, **kwargs):

        super(AngularResolvedCanvas, self).__init__(*args, **kwargs)

        self.default_margin = 0
        self.margins = (self.default_margin, self.default_margin)

        self.microscope_view = None
        self._tab_data_model = None
        self.abilities -= set([CAN_DRAG, CAN_FOCUS])

        self.background_brush = wx.BRUSHSTYLE_SOLID  # background is always black

        # Overlays

        self.polar_overlay = view_overlay.PolarOverlay(self)
        self.polar_overlay.canvas_padding = 10
        self.add_view_overlay(self.polar_overlay)

    # Event handlers

    def on_size(self, evt):
        """ Called when the canvas is resized """
        self.fit_to_content(recenter=True)
        super(AngularResolvedCanvas, self).on_size(evt)

    def setView(self, microscope_view, tab_data):
        """Set the microscope_view that this canvas is displaying/representing
        Can be called only once, at initialisation.

        :param microscope_view:(model.MicroscopeView)
        :param tab_data: (model.MicroscopyGUIData)
        """
        # This is a kind of kludge, see viewport.MicroscopeViewport for details
        assert(self.microscope_view is None)

        self.microscope_view = microscope_view
        self._tab_data_model = tab_data

        # any image changes
        self.microscope_view.lastUpdate.subscribe(self._onViewImageUpdate, init=True)

        self.polar_overlay.activate()

    def _convert_streams_to_images(self):
        """ Temporary function to convert the StreamTree to a list of images as
        the canvas currently expects.
        """

        # Normally the view.streamtree should have only one image anyway
        streams = self.microscope_view.getStreams()

        # add the images in order
        ims = []
        for s in streams:
            # image is always centered, fitting the whole canvas
            wim = img.format_rgba_darray(s.image.value)
            ims.append((wim, (0, 0), 0.1, False, None, None, None, s.name.value))

        self.set_images(ims)

    def _onViewImageUpdate(self, t):
        self._convert_streams_to_images()
        self.fit_to_content(recenter=True)
        wx.CallAfter(self.request_drawing_update)

    def update_drawing(self):
        super(AngularResolvedCanvas, self).update_drawing()
        if self.microscope_view:
            self.update_thumbnail()

    @wxlimit_invocation(2)  # max 1/2 Hz
    @call_in_wx_main  # needed as it accesses the DC
    def update_thumbnail(self):
        if self.IsEnabled():
            csize = self.ClientSize
            if (csize[0] * csize[1]) <= 0:
                return  # nothing to update

            # new bitmap to copy the DC
            bitmap = wx.EmptyBitmap(*self.ClientSize)
            # print [self.Shown, self.Size]
            context = wx.ClientDC(self)

            dc = wx.MemoryDC()
            dc.SelectObject(bitmap)

            dc.BlitPointSize((0, 0), self.ClientSize, context, (0, 0))

            # close the DC, to be sure the bitmap can be used safely
            del dc

            self.microscope_view.thumbnail.value = wx.ImageFromBitmap(bitmap)

            # import os
            #
            # i = 1
            # path = '/home/rinze/imgdump/saved%03d.png' % i
            #
            # while os.path.exists(path):
            #     i += 1
            #     path = '/home/rinze/imgdump/saved%03d.png' % i
            #
            # self.microscope_view.thumbnail.value.SaveFile(path, wx.BITMAP_TYPE_PNG)<|MERGE_RESOLUTION|>--- conflicted
+++ resolved
@@ -1135,11 +1135,7 @@
 
             keepalpha = (rgbim.shape[2] == 4)
 
-<<<<<<< HEAD
-            scale = rgbim.metadata[model.MD_PIXEL_SIZE][0]
-=======
             scale = rgbim.metadata[model.MD_PIXEL_SIZE]
->>>>>>> d2268c76
             pos = (0, 0)  # the sensor image should be centered on the sensor center
 
             if s.name.value == "Goal":
