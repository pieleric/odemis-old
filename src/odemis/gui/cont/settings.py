# -*- coding: utf-8 -*-

"""
:author: Rinze de Laat
:copyright: © 2012-2013 Rinze de Laat, Delmic

This file is part of Odemis.

.. license::
    Odemis is free software: you can redistribute it and/or modify it under the terms of the GNU
    General Public License version 2 as published by the Free Software Foundation.

    Odemis is distributed in the hope that it will be useful, but WITHOUT ANY WARRANTY; without even
    the implied warranty of MERCHANTABILITY or FITNESS FOR A PARTICULAR PURPOSE. See the GNU General
    Public License for more details.

    You should have received a copy of the GNU General Public License along with Odemis. If not,
    see http://www.gnu.org/licenses/.


### Purpose ###

This module contains classes to control the settings controls in the right setting column of the
user interface.

"""

from __future__ import division

from abc import ABCMeta
import collections
from collections import OrderedDict
import logging
import numbers
import time
import wx
from wx.lib.pubsub import pub

from odemis import model, util
import odemis.dataio
from odemis.gui.comp.combo import ComboBox
from odemis.gui.comp.file import EVT_FILE_SELECT
from odemis.gui.comp.slider import UnitFloatSlider
from odemis.gui.conf.data import HW_SETTINGS_CONFIG, HW_SETTINGS_CONFIG_PER_ROLE
from odemis.gui.conf.util import determine_default_control, choice_to_str, \
    bind_setting_context_menu, label_to_human, get_va_meta
import odemis.gui.util
from odemis.gui.util.widgets import VigilantAttributeConnector, AxisConnector
from odemis.model import getVAs, VigilantAttributeBase
from odemis.util.driver import reproduceTypedValue
from odemis.util.units import readable_str
import odemis.gui.comp.hist as hist
from odemis.gui.comp.settings import SettingsPanel
import odemis.gui.conf as guiconf
import odemis.util.units as utun


class Entry(object):
    """ Describes a setting entry in the settings panel """

    def __init__(self, name, hw_comp, lbl_ctrl, value_ctrl):
        """
        :param name: (str): The name of the setting
        :param hw_comp: (HardwareComponent): The component to which the setting belongs
        :param lbl_ctrl: (wx.StaticText): The setting label
        :param value_ctrl: (wx.Window): The widget containing the current value

        """

        self.name = name
        self.hw_comp = hw_comp
        self.lbl_ctrl = lbl_ctrl
        self.value_ctrl = value_ctrl

    def __repr__(self):
        return "Label: %s" % self.lbl_ctrl.GetLabel() if self.lbl_ctrl else None

    def highlight(self, active=True):
        """ Highlight the setting entry by adjusting its colour

        :param active: (boolean) whether it should be highlighted or not

        """

        if not self.lbl_ctrl:
            return

        if active:
            self.lbl_ctrl.SetForegroundColour(odemis.gui.FG_COLOUR_HIGHLIGHT)
        else:
            self.lbl_ctrl.SetForegroundColour(odemis.gui.FG_COLOUR_MAIN)


class SettingEntry(VigilantAttributeConnector, Entry):
    """ An Entry linked to a Vigilant Attribute """

    def __init__(self, name, va=None, hw_comp=None, lbl_ctrl=None, value_ctrl=None,
                 va_2_ctrl=None, ctrl_2_va=None, events=None):
        """ See the super classes for parameter descriptions """

        self.vigilattr = None  # This attribute is needed, even if there's not VAC to provide it

        Entry.__init__(self, name, hw_comp, lbl_ctrl, value_ctrl)

        if None not in (va, value_ctrl):
            VigilantAttributeConnector.__init__(self, va, value_ctrl, va_2_ctrl, ctrl_2_va, events)
        elif any([va_2_ctrl, ctrl_2_va, events]):
            logging.error("Cannot create VigilantAttributeConnector")
        else:
            logging.debug("Cannot create VigilantAttributeConnector")


class AxisSettingEntry(AxisConnector, Entry):
    """ An Axis setting linked to a Vigilant Attribute """

    def __init__(self, name, hw_comp, lbl_ctrl=None, value_ctrl=None,
                 pos_2_ctrl=None, ctrl_2_pos=None, events=None):
        """
        :param name: (str): The name of the setting
        :param hw_comp: (HardwareComponent): The component to which the setting belongs
        :param lbl_ctrl: (wx.StaticText): The setting label
        :param value_ctrl: (wx.Window): The widget containing the current value

        See the AxisConnector class for a description of the other parameters.

        """

        Entry.__init__(self, name, hw_comp, lbl_ctrl, value_ctrl)

        if None not in (name, value_ctrl):
            AxisConnector.__init__(self, name, hw_comp, value_ctrl, pos_2_ctrl, ctrl_2_pos, events)
        elif any([pos_2_ctrl, ctrl_2_pos, events]):
            logging.error("Cannot create AxisConnector")
        else:
            logging.debug("Cannot create AxisConnector")


class SettingsController(object):
    """ Settings base class which describes an indirect wrapper for FoldPanelItems

    :param fold_panel_item: (FoldPanelItem) Parent window
    :param default_msg: (str) Text message which will be shown if the SettingPanel does not
        contain any child windows.
    :param highlight_change: (bool) If set to True, the values will be highlighted when they
        match the cached values.

    """

    __metaclass__ = ABCMeta

    def __init__(self, fold_panel_item, default_msg, highlight_change=False):

        self.panel = SettingsPanel(fold_panel_item, default_msg=default_msg)
        fold_panel_item.add_item(self.panel)

        self.highlight_change = highlight_change
        self.num_entries = 0
        self.entries = []  # list of SettingEntry

    def hide_panel(self):
        self.show_panel(False)

    def show_panel(self, show=True):
        self.panel.Show(show)

    def pause(self):
        """ Pause SettingEntry related control updates """
        for entry in [e for e in self.entries if e.vigilattr]:
            entry.pause()

    def resume(self):
        """ Pause SettingEntry related control updates """
        for entry in [e for e in self.entries if e.vigilattr]:
            entry.resume()

    def enable(self, enabled):
        """ Enable or disable all SettingEntries """
        for entry in [e for e in self.entries if e.value_ctrl]:
            entry.value_ctrl.Enable(enabled)

    def add_browse_button(self, label, label_tl=None, clearlabel=None):
        config = guiconf.get_acqui_conf()
        lbl_ctrl, value_ctrl = self.panel.add_file_button(label, config.last_path, clearlabel)

        lbl_ctrl.SetToolTipString(label_tl)
        value_ctrl.SetToolTipString(label_tl)

        # Add the corresponding setting entry
        ne = SettingEntry(name=label, lbl_ctrl=lbl_ctrl, value_ctrl=value_ctrl)
        self.entries.append(ne)
        return ne

    @staticmethod
    def _get_number_formatter(value_ctrl, val, val_unit):
        """ TODO: replace/refactor. This method was added as a quick fix """
        value_formatter = None

        if (
                isinstance(val, (int, long, float)) or
                (
                    isinstance(val, collections.Iterable) and
                    len(val) > 0 and
                    isinstance(val[0], (int, long, float))
                )
        ):
            def value_formatter(value, unit=val_unit):
                value_ctrl.SetValue(readable_str(value, unit, sig=3))

        return value_formatter

    def add_setting_entry(self, name, vigil_attr, comp, conf=None):
        """ Add a name/value pair to the settings panel.

        :param name: (string): name of the value
        :param vigil_attr: (VigilantAttribute)
        :param comp: (Component): the component that contains this VigilantAttribute
        :param conf: ({}): Configuration items that may override default settings
        """
        assert isinstance(vigil_attr, VigilantAttributeBase)

        # Remove any 'empty panel' warning
        self.panel.clear_default_message()

        # If no conf provided, set it to an empty dictionary
        conf = conf or {}

        # Get the range and choices
        min_val, max_val, choices, unit = get_va_meta(comp, vigil_attr, conf)
        ctrl_format = conf.get("format", True)
        prefix = None

        if choices:
            # choice_fmt is an iterable of tuples: choice -> formatted choice
            # (like a dict, but keeps order)
            if isinstance(choices, dict):
                # it's then already value -> string (user-friendly display)
                choices_fmt = choices.items()
            elif (
                    ctrl_format and len(choices) > 1 and
                    all([isinstance(c, numbers.Real) for c in choices])
            ):
                # Try to share the same unit prefix, if the range is not too big
                choices_abs = set(abs(c) for c in choices)
                # 0 doesn't affect the unit prefix but is annoying for divisions
                choices_abs.discard(0)
                mn, mx = min(choices_abs), max(choices_abs)
                if mx / mn > 1000:
                    # TODO: use readable_str(c, unit, sig=3)? is it more readable?
                    # => need to not add prefix+units from the combo box
                    # (but still handle differently for radio)
                    choices_fmt = [(c, choice_to_str(c)) for c in choices]
                else:
                    fmt, prefix = utun.si_scale_list(choices)
                    choices_fmt = zip(choices, [u"%g" % c for c in fmt])
            else:
                choices_fmt = [(c, choice_to_str(c)) for c in choices]

            if not isinstance(choices, OrderedDict):
                choices_fmt = sorted(choices_fmt)

        # Get the defined type of control or assign a default one
        try:
            control_type = conf['control_type']
            if callable(control_type):
                control_type = control_type(comp, vigil_attr, conf)
            # read-only takes precedence (unless it was requested to hide it)
            if vigil_attr.readonly and control_type != odemis.gui.CONTROL_NONE:
                control_type = odemis.gui.CONTROL_READONLY
        except KeyError:
            control_type = determine_default_control(vigil_attr)

        # Change radio type to fitting type depending on its content
        if control_type == odemis.gui.CONTROL_RADIO:
            if len(choices_fmt) <= 1:  # only one choice => force label
                control_type = odemis.gui.CONTROL_READONLY
            elif len(choices_fmt) > 10:  # too many choices => combo
                control_type = odemis.gui.CONTROL_COMBO
            else:
                # choices names too long => combo
                max_len = max([len(f) for _, f in choices_fmt])
                if max_len > 6:
                    control_type = odemis.gui.CONTROL_COMBO

        # Special case, early stop
        if control_type == odemis.gui.CONTROL_NONE:
            # No value, not even label
            # Just an empty entry, so that the settings are saved during acquisition
            ne = SettingEntry(name=name, va=vigil_attr, hw_comp=comp)
            self.entries.append(ne)
            # don't increase panel.num_rows, as it doesn't add any graphical element
            return

        # Format label
        label_text = conf.get('label', label_to_human(name))
        tooltip = conf.get('tooltip', "")

        logging.debug("Adding VA %s", label_text)
        # Create the needed wxPython controls
        if control_type == odemis.gui.CONTROL_READONLY:
            val = vigil_attr.value  # only format if it's a number
            lbl_ctrl, value_ctrl = self.panel.add_readonly_field(label_text, val)
            value_formatter = self._get_number_formatter(value_ctrl, val, unit)
            ne = SettingEntry(name=name, va=vigil_attr, hw_comp=comp,
                              lbl_ctrl=lbl_ctrl, value_ctrl=value_ctrl,
                              va_2_ctrl=value_formatter)

        elif control_type == odemis.gui.CONTROL_TEXT:
            val = vigil_attr.value  # only format if it's a number
            lbl_ctrl, value_ctrl = self.panel.add_text_field(label_text, val)
            value_formatter = self._get_number_formatter(value_ctrl, val, unit)
            ne = SettingEntry(name=name, va=vigil_attr, hw_comp=comp,
                              lbl_ctrl=lbl_ctrl, value_ctrl=value_ctrl,
                              va_2_ctrl=value_formatter)

        elif control_type == odemis.gui.CONTROL_SLIDER:
            # The slider is accompanied by an extra number text field

            if "type" in conf:
                if conf["type"] == "integer":
                    # add_integer_slider
                    factory = self.panel.add_integer_slider
                else:
                    factory = self.panel.add_float_slider
            else:
                # guess from value(s)
                known_values = [vigil_attr.value, min_val, max_val]
                if choices is not None:
                    known_values.extend(list(choices))
                if any(isinstance(v, float) for v in known_values):
                    factory = self.panel.add_float_slider
                else:
                    factory = self.panel.add_integer_slider

            # The event configuration determines what event will signal that the setting entry
            # has changed value.
            if "event" in conf:
                if conf["event"] == wx.EVT_SCROLL_CHANGED:
                    update_event = conf["event"]
                else:
                    raise ValueError("Illegal event type for Slider setting entry!")
            else:
                # This event type will make the value update continuously as the slider is dragged
                update_event = wx.EVT_SLIDER

            ctrl_conf = {
                'min_val': min_val,
                'max_val': max_val,
                'scale': conf.get('scale', None),
                'unit': unit,
                'accuracy': conf.get('accuracy', 4),
                }

            lbl_ctrl, value_ctrl = factory(label_text, vigil_attr.value, ctrl_conf)

            ne = SettingEntry(name=name, va=vigil_attr, hw_comp=comp,
                              lbl_ctrl=lbl_ctrl, value_ctrl=value_ctrl,
                              events=update_event)

            # TODO: deprecated?
            value_ctrl.Bind(wx.EVT_SLIDER, self.on_setting_changed)

        elif control_type == odemis.gui.CONTROL_INT:
            if unit == "":  # don't display unit prefix if no unit
                unit = None

            ctrl_conf = {
                'min_val': min_val,
                'max_val': max_val,
                'unit': unit,
                'choices': choices,
            }

            lbl_ctrl, value_ctrl = self.panel.add_int_field(label_text, conf=ctrl_conf)

            ne = SettingEntry(name=name, va=vigil_attr, hw_comp=comp,
                              lbl_ctrl=lbl_ctrl, value_ctrl=value_ctrl,
                              events=wx.EVT_COMMAND_ENTER)

            value_ctrl.Bind(wx.EVT_COMMAND_ENTER, self.on_setting_changed)

        elif control_type == odemis.gui.CONTROL_FLT:
            if unit == "":  # don't display unit prefix if no unit
                unit = None

            ctrl_conf = {
                'min_val': min_val,
                'max_val': max_val,
                'unit': unit,
                'choices': choices,
                'accuracy': conf.get('accuracy', 5),
            }

            lbl_ctrl, value_ctrl = self.panel.add_float_field(label_text, conf=ctrl_conf)

            ne = SettingEntry(name=name, va=vigil_attr, hw_comp=comp,
                              lbl_ctrl=lbl_ctrl, value_ctrl=value_ctrl,
                              events=wx.EVT_COMMAND_ENTER)

            value_ctrl.Bind(wx.EVT_COMMAND_ENTER, self.on_setting_changed)

        elif control_type == odemis.gui.CONTROL_RADIO:
            unit_fmt = (prefix or "") + (unit or "")

            ctrl_conf = {
                'size': (-1, 16),
                'units': unit_fmt,
                'choices': [v for v, _ in choices_fmt],
                'labels': [l for _, l in choices_fmt],
            }

            lbl_ctrl, value_ctrl = self.panel.add_radio_control(label_text, conf=ctrl_conf)

<<<<<<< HEAD
=======
            if conf.get('type', None) == "1std_binning":
                # need to convert back and forth between 1D and 2D
                # from 2D to 1D (just pick X)
                def radio_set(value, ctrl=value_ctrl):
                    v = value[0]
                    logging.debug("Setting Radio value to %d", v)
                    # it's fine to set a value not in the choices, it will
                    # just not set any of the buttons.
                    return ctrl.SetValue(v)

                # from 1D to 2D (don't change dimensions >1)
                def radio_get(ctrl=value_ctrl, va=vigil_attr):
                    value = ctrl.GetValue()
                    new_val = list(va.value)
                    new_val[0] = value
                    return new_val
            else:
                radio_get = None
                radio_set = None

>>>>>>> 3e247784
            ne = SettingEntry(name=name, va=vigil_attr, hw_comp=comp,
                              lbl_ctrl=lbl_ctrl, value_ctrl=value_ctrl,
                              events=wx.EVT_BUTTON)

            value_ctrl.Bind(wx.EVT_BUTTON, self.on_setting_changed)

        elif control_type == odemis.gui.CONTROL_COMBO:

            # TODO: Might need size=(100, 16)!!
            lbl_ctrl, value_ctrl = self.panel.add_combobox_control(label_text)

            # Set choices
            for choice, formatted in choices_fmt:
                value_ctrl.Append(u"%s %s" % (formatted, (prefix or "") + unit), choice)

            # A small wrapper function makes sure that the value can
            # be set by passing the actual value (As opposed to the text label)
            def cb_set(value, ctrl=value_ctrl, u=unit):
                for i in range(ctrl.Count):
                    if ctrl.GetClientData(i) == value:
                        logging.debug("Setting ComboBox value to %s", ctrl.Items[i])
                        ctrl.SetSelection(i)
                        break
                else:
                    logging.debug("No existing label found for value %s", value)
                    # entering value as free text
                    txt = readable_str(value, u, sig=3)
                    return ctrl.SetValue(txt)

            # equivalent wrapper function to retrieve the actual value
            def cb_get(ctrl=value_ctrl, va=vigil_attr):
                value = ctrl.GetValue()
                # Try to use the predefined value if it's available
                i = ctrl.GetSelection()

                # Warning: if the text contains an unknown value, GetSelection will
                # not return wx.NOT_FOUND (as expected), but the last selection value
                if i != wx.NOT_FOUND and ctrl.Items[i] == value:
                    logging.debug("Getting CB value %s", ctrl.GetClientData(i))
                    return ctrl.GetClientData(i)
                else:
                    logging.debug("Trying to parse CB free value %s", value)
                    cur_val = va.value
                    # Try to find a good corresponding value inside the string
                    new_val = reproduceTypedValue(cur_val, value)
                    if isinstance(new_val, collections.Iterable):
                        # be less picky, by shortening the number of values if it's too many
                        new_val = new_val[:len(cur_val)]

                    # if it ends up being the same value as before the CB will
                    # not update, so force it now
                    if cur_val == new_val:
                        cb_set(cur_val)
                    return new_val

            ne = SettingEntry(name=name, va=vigil_attr, hw_comp=comp,
                              lbl_ctrl=lbl_ctrl, value_ctrl=value_ctrl,
                              va_2_ctrl=cb_set, ctrl_2_va=cb_get, events=(wx.EVT_COMBOBOX,
                                                                          wx.EVT_TEXT_ENTER))

            value_ctrl.Bind(wx.EVT_COMBOBOX, self.on_setting_changed)
            value_ctrl.Bind(wx.EVT_TEXT_ENTER, self.on_setting_changed)

        else:
            logging.error("Unknown control type %s", control_type)

        value_ctrl.SetToolTipString(tooltip)
        lbl_ctrl.SetToolTipString(tooltip)

        self.entries.append(ne)

        if self.highlight_change:
            bind_setting_context_menu(ne)

        self.panel.Parent.Parent.Layout()

        return ne

    def add_axis(self, name, comp, conf=None):
        """ Add a widget to the setting panel to control an axis

        :param name: (string): name of the axis
        :param comp: (Component): the component that contains this axis
        :param conf: ({}): Configuration items that may override default settings

        """

        # If no conf provided, set it to an empty dictionary
        conf = conf or {}

        # Format label
        label = conf.get('label', label_to_human(name))
        # Add the label to the panel
        lbl_ctrl = wx.StaticText(self.panel, -1, u"%s" % label)
        self.panel._gb_sizer.Add(lbl_ctrl, (self.panel.num_rows, 0),
                                 flag=wx.ALL | wx.ALIGN_CENTER_VERTICAL, border=5)

        logging.debug("Adding Axis control %s", label)

        ad = comp.axes[name]
        pos = comp.position.value[name]
        unit = ad.unit

        # If axis has .range (continuous) => slider
        # If axis has .choices (enumerated) => combo box
        if hasattr(ad, "range"):
            minv, maxv = ad.range

            value_ctrl = UnitFloatSlider(
                self.panel,
                value=pos,
                min_val=minv,
                max_val=maxv,
                unit=unit,
                t_size=(50, -1),
                accuracy=conf.get('accuracy', 3)
            )

            # don't bind to wx.EVT_SLIDER, which happens as soon as the slider moves,
            # but to EVT_SCROLL_CHANGED, which happens when the user has made his
            # mind. This avoid too many unnecessary actuator moves and disabling the
            # widget too early.
            ne = AxisSettingEntry(name, comp, lbl_ctrl=lbl_ctrl, value_ctrl=value_ctrl,
                                  events=wx.EVT_SCROLL_CHANGED)
        else:
            # format the choices
            choices = ad.choices
            if isinstance(choices, dict):
                # it's then already value -> string (user-friendly display)
                choices_fmt = choices.items()
            elif (unit and len(choices) > 1 and
                  all([isinstance(c, numbers.Real) for c in choices])):
                # TODO: need same update as add_value
                fmt, prefix = utun.si_scale_list(choices)
                choices_fmt = zip(choices, [u"%g" % c for c in fmt])
                unit = prefix + unit
            else:
                choices_fmt = [(c, choice_to_str(c)) for c in choices]

            choices_fmt = sorted(choices_fmt) # sort 2-tuples = according to first value in tuple

            value_ctrl = ComboBox(
                self.panel,
                wx.ID_ANY,
                value='', pos=(0, 0), size=(100, 16),
                # FIXME: should be readonly, but it fails with GetInsertionPoint
                style=wx.BORDER_NONE | wx.TE_PROCESS_ENTER | wx.CB_READONLY
            )

            def _eat_event(evt):
                """ Quick and dirty empty function used to 'eat'
                mouse wheel events
                """
                pass
            value_ctrl.Bind(wx.EVT_MOUSEWHEEL, _eat_event)

            # Set choices
            if unit is None:
                unit = ""
            for choice, formatted in choices_fmt:
                value_ctrl.Append(u"%s %s" % (formatted, unit), choice)

            # A small wrapper function makes sure that the value can
            # be set by passing the actual value (As opposed to the text label)
            def cb_set(value, ctrl=value_ctrl, unit=unit):
                for i in range(ctrl.Count):
                    if ctrl.GetClientData(i) == value:
                        logging.debug("Setting ComboBox value to %s", ctrl.Items[i])
                        return ctrl.SetValue(ctrl.Items[i])
                else:
                    logging.warning("No existing label found for value %s", value)
                    return ctrl.GetValue()

            # equivalent wrapper function to retrieve the actual value
            def cb_get(ctrl=value_ctrl, name=name):
                value = ctrl.GetValue()
                # Try to use the predefined value if it's available
                for i in range(ctrl.Count):
                    if ctrl.Items[i] == value:
                        logging.debug("Getting CB value %s", ctrl.GetClientData(i))
                        return ctrl.GetClientData(i)
                else:
                    logging.error("Failed to find value %s for axis %s", value, name)

            ne = AxisSettingEntry(name, comp, lbl_ctrl=lbl_ctrl, value_ctrl=value_ctrl,
                                  pos_2_ctrl=cb_set, ctrl_2_pos=cb_get,
                                  events=(wx.EVT_COMBOBOX, wx.EVT_TEXT_ENTER))

        self.panel._gb_sizer.Add(value_ctrl, (self.panel.num_rows, 1),
                                 flag=wx.ALL | wx.EXPAND | wx.ALIGN_CENTER_VERTICAL,
                                 border=5)

        self.entries.append(ne)
        self.panel.num_rows += 1

        if self.highlight_change:
            bind_setting_context_menu(ne)

        self.panel.Parent.Parent.Layout()

    def add_widgets(self, *wdg):
        """ Adds a widget at the end of the panel, on the whole width

        :param wdg: (wxWindow) the widgets to add (max 2)

        """

        # if only one widget: span over all the panel width
        if len(wdg) == 1:
            span = (1, 2)
        else:
            span = wx.DefaultSpan

        for i, w in enumerate(wdg):
            self.panel._gb_sizer.Add(w, (self.panel.num_rows, i), span=span,
                               flag=wx.ALL | wx.EXPAND,
                               border=5)
        self.panel.num_rows += 1

    def add_metadata(self, key, value):
        """ Adds an entry representing specific metadata

        According to the metadata key, the right representation is used for the value.

        :param key: (model.MD_*) the metadata key
        :param value: (depends on the metadata) the value to display

        """

        # By default the key is a nice user-readable string
        label = unicode(key)

        # Convert value to a nice string according to the metadata type
        try:
            if key == model.MD_ACQ_DATE:
                # convert to a date using the user's preferences
                nice_str = time.strftime(u"%c", time.localtime(value))
            else:
                # Still try to beautify a bit if it's a number
                if (
                    isinstance(value, (int, long, float)) or
                    (
                        isinstance(value, collections.Iterable) and
                        len(value) > 0 and
                        isinstance(value[0], (int, long, float))
                    )
                ):
                    nice_str = readable_str(value, sig=3)
                else:
                    nice_str = unicode(value)
        except Exception:
            logging.exception("Trying to convert metadata %s", key)
            nice_str = "N/A"

        self.panel.add_readonly_field(label, nice_str)

    def on_setting_changed(self, evt):
        logging.debug("Setting has changed")
        # Make sure the message is sent form the main thread
        wx.CallAfter(pub.sendMessage, 'setting.changed')
        evt.Skip()

    def Refresh(self):
        """ TODO: check if this is still necessary after the foldpanel update """
        self.panel.Layout()

        p = self.panel.Parent
        while p:
            if isinstance(p, wx.ScrolledWindow):
                p.FitInside()
                p = None
            else:
                p = p.Parent


class SemSettingsController(SettingsController):
    pass


class OpticalSettingsController(SettingsController):
    pass


class AngularSettingsController(SettingsController):
    pass


class SpectrumSettingsController(SettingsController):
    pass


class FileInfoSettingsController(SettingsController):
    pass


class SettingsBarController(object):
    """ The main controller class for the settings panel in the live view and acquisition frame

    This class can be used to set, get and otherwise manipulate the content of the setting panel.

    """

    def __init__(self, tab_data):
        self._tab_data_model = tab_data
        self.settings_panels = []

        # TODO: see if we need to listen to main.is_acquiring, and automatically
        # pause + enable. For now, it's done by the acquisition controllers,
        # and it avoids pausing the settings controllers from other tabs.

        # build the default config value based on the global one + the role
        self._va_config = HW_SETTINGS_CONFIG.copy()
        if tab_data.main.role in HW_SETTINGS_CONFIG_PER_ROLE:
            util.rec_update(self._va_config, HW_SETTINGS_CONFIG_PER_ROLE[tab_data.main.role])

    def pause(self):
        """ Pause SettingEntry related control updates """
        for panel in self.settings_panels:
            panel.pause()

    def resume(self):
        """ Resume SettingEntry related control updates """
        for panel in self.settings_panels:
            panel.resume()

    @property
    def entries(self):
        """ Return a list of all the setting entries of all the panels """
        entries = []
        for panel in self.settings_panels:
            entries.extend(panel.entries)
        return entries

    def enable(self, enabled):
        for panel in self.settings_panels:
            panel.enable(enabled)

    # VAs which should never be displayed
    HIDDEN_VAS = {"children", "affects", "state"}

    def add_hw_component(self, hw_comp, panel):
        """ Add setting entries for the given hardware component  """
        self.settings_panels.append(panel)

        vas_comp = list(getVAs(hw_comp).items())
        vas_config = self._va_config.get(hw_comp.role, {}) # OrderedDict or dict

        # Re-order the VAs of the component in the same order as in the config
        vas_config_names = list(vas_config.keys())
        def index_in_config(va_def):
            """ return the position of the VA name in vas_config """
            n, va = va_def
            try:
                return vas_config_names.index(n)
            except ValueError: # VA name is not in the config => put last
                return len(vas_config) + 1

        vas_comp.sort(key=index_in_config)

        for name, value in vas_comp:
            try:
                if name in self.HIDDEN_VAS:
                    continue
                elif name in vas_config:
                    va_conf = vas_config[name]
                else:
                    logging.debug("No config found for %s: %s", hw_comp.role, name)
                    va_conf = None
                panel.add_setting_entry(name, value, hw_comp, va_conf)
            except TypeError:
                msg = "Error adding %s setting for: %s"
                logging.exception(msg, hw_comp.name, name)

    def add_stream(self, stream):
        pass


class SecomSettingsController(SettingsBarController):

    def __init__(self, parent_frame, tab_data, highlight_change=False):
        super(SecomSettingsController, self).__init__(tab_data)
        main_data = tab_data.main

        self._sem_panel = SemSettingsController(parent_frame.fp_settings_secom_sem,
                                                "No SEM found", highlight_change)

        self._optical_panel = OpticalSettingsController(parent_frame.fp_settings_secom_optical,
                                                        "No optical microscope found",
                                                        highlight_change)

        # Add the components based on what is available
        # TODO: move it to a separate thread to save time at init?
        if main_data.ccd:
            self.add_hw_component(main_data.ccd, self._optical_panel)

            if main_data.light:
                self._optical_panel.panel.add_divider()

                self._optical_panel.add_setting_entry("power", main_data.light.power, main_data.light,
                                              self._va_config["light"]["power"])

        if main_data.ebeam:
            self.add_hw_component(main_data.ebeam, self._sem_panel)


class LensAlignSettingsController(SettingsBarController):

    def __init__(self, parent_frame, tab_data, highlight_change=False):
        super(LensAlignSettingsController, self).__init__(tab_data)
        main_data = tab_data.main

        self._sem_panel = SemSettingsController(parent_frame.fp_lens_sem_settings,
                                                "No SEM found",
                                                highlight_change)

        self._optical_panel = OpticalSettingsController(parent_frame.fp_lens_opt_settings,
                                                        "No optical microscope found",
                                                        highlight_change)

        # Query Odemis daemon (Should move this to separate thread)
        if main_data.ccd:
            self.add_hw_component(main_data.ccd, self._optical_panel)

        # TODO: allow to change light.power

        if main_data.ebeam:
            self.add_hw_component(main_data.ebeam, self._sem_panel)


class SparcSettingsController(SettingsBarController):

    def __init__(self, parent_frame, tab_data, highlight_change=False,
                 sem_stream=None, spec_stream=None, ar_stream=None):
        super(SparcSettingsController, self).__init__(tab_data)
        main_data = tab_data.main

        self._sem_panel = SemSettingsController(
            parent_frame.fp_settings_sparc_sem,
            "No SEM found",
            highlight_change
        )
        self._angular_panel = AngularSettingsController(
            parent_frame.fp_settings_sparc_angular,
            "No angular camera found",
            highlight_change
        )
        self._spectrum_panel = SpectrumSettingsController(
            parent_frame.fp_settings_sparc_spectrum,
            "No spectrometer found",
            highlight_change
        )

        # Somewhat of a hack to get direct references to a couple of controls
        self.angular_rep_ent = None
        self.spectro_rep_ent = None
        self.spec_pxs_ent = None

        if main_data.ebeam:
            self.add_hw_component(main_data.ebeam, self._sem_panel)

            if sem_stream:
                self.sem_dcperiod_ent = self._sem_panel.add_setting_entry(
                    "dcPeriod",
                    sem_stream.dcPeriod,
                    None,  # component
                    self._va_config["streamsem"]["dcPeriod"]
                )

        if main_data.spectrometer:
            self.add_hw_component(main_data.spectrometer, self._spectrum_panel)

            # If available, add filter selection
            # TODO: have the control in a (common) separate panel?
            # TODO: also add it to the Mirror alignment tab?
            if main_data.light_filter:
                self._spectrum_panel.add_axis("band", main_data.light_filter,
                                              self._va_config["filter"]["band"])

            self._spectrum_panel.panel.add_divider()
            if spec_stream:
                self.spectro_rep_ent = self._spectrum_panel.add_setting_entry(
                    "repetition",
                    spec_stream.repetition,
                    None,  # component
                    self._va_config["streamspec"]["repetition"]
                )
                spec_stream.repetition.subscribe(self.on_spec_rep)

                self.spec_pxs_ent = self._spectrum_panel.add_setting_entry(
                    "pixelSize",
                    spec_stream.pixelSize,
                    None,  # component
                    self._va_config["streamspec"]["pixelSize"]
                )
            else:
                logging.warning("Spectrometer available, but no spectrum "
                                "stream provided")

            # Add spectrograph control if available
            if main_data.spectrograph:
                # Without the "wavelength" axis, it's boring
                if "wavelength" in main_data.spectrograph.axes:
                    self._spectrum_panel.add_axis(
                        "wavelength",
                        main_data.spectrograph,
                        self._va_config["spectrograph"]["wavelength"])
                if "grating" in main_data.spectrograph.axes:
                    self._spectrum_panel.add_axis(
                        "grating",
                        main_data.spectrograph,
                        self._va_config["spectrograph"]["grating"])

            # Add a intensity/time graph
            self.spec_graph = hist.Histogram(self._spectrum_panel.panel, size=(-1, 40))
            self.spec_graph.SetBackgroundColour("#000000")
            self._spectrum_panel.add_widgets(self.spec_graph)
            # the "Mean" value bellow the graph
            lbl_mean = wx.StaticText(self._spectrum_panel.panel, label="Mean")
            tooltip_txt = "Average intensity value of the last image"
            lbl_mean.SetToolTipString(tooltip_txt)
            self.txt_mean = wx.TextCtrl(self._spectrum_panel.panel,
                                        style=wx.BORDER_NONE | wx.TE_READONLY)
            self.txt_mean.SetForegroundColour(odemis.gui.FG_COLOUR_DIS)
            self.txt_mean.SetBackgroundColour(odemis.gui.BG_COLOUR_MAIN)
            self.txt_mean.SetToolTipString(tooltip_txt)
            self._spectrum_panel.add_widgets(lbl_mean, self.txt_mean)

        else:
            parent_frame.fp_settings_sparc_spectrum.Hide()

        if main_data.ccd:
            self.add_hw_component(main_data.ccd, self._angular_panel)

            if main_data.light_filter:
                self._angular_panel.add_axis("band", main_data.light_filter,
                                             self._va_config["filter"]["band"])

            self._angular_panel.panel.add_divider()
            if ar_stream is not None:
                self.angular_rep_ent = self._angular_panel.add_setting_entry(
                    "repetition",
                    ar_stream.repetition,
                    None,  # component
                    self._va_config["streamar"]["repetition"]
                )

                ar_stream.repetition.subscribe(self.on_ar_rep)

            else:
                logging.warning("AR camera available, but no AR stream provided")

        else:
            parent_frame.fp_settings_sparc_angular.Hide()

    def on_spec_rep(self, rep):
        self._on_rep(rep, self.spectro_rep_ent.va, self.spectro_rep_ent.value_ctrl)

    def on_ar_rep(self, rep):
        self._on_rep(rep, self.angular_rep_ent.va, self.angular_rep_ent.value_ctrl)

    @staticmethod
    def _on_rep(rep, rep_va, rep_ctrl):
        """ Recalculate the repetition presets according to the ROI ratio """
        ratio = rep[1] / rep[0]

        # Create the entries:
        choices = [(1, 1)]  # 1 x 1 should always be there

        # Add a couple values below/above the current repetition
        for m in [1/4, 1/2, 1, 2, 4, 10]:
            x = int(round(rep[0] * m))
            y = int(round(x * ratio))
            choices.append((x, y))

        # remove non-possible ones
        def is_compatible(c):
            # TODO: it's actually further restricted by the current size of
            # the ROI (and the minimum size of the pixelSize), so some of the
            # big repetitions might actually not be valid. It's not a big
            # problem as the VA setter will silently limit the repetition
            return (rep_va.range[0][0] <= c[0] <= rep_va.range[1][0] and
                    rep_va.range[0][1] <= c[1] <= rep_va.range[1][1])
        choices = [choice for choice in choices if is_compatible(choice)]

        # remove duplicates and sort
        choices = sorted(set(choices))

        # replace the old list with this new version
        rep_ctrl.Clear()
        for choice in choices:
            rep_ctrl.Append(u"%s x %s px" % choice, choice)


class AnalysisSettingsController(SettingsBarController):
    """ Control the widgets/settings in the right column of the analysis tab """

    def __init__(self, parent, tab_data):
        super(AnalysisSettingsController, self).__init__(tab_data)

        self.parent = parent
        # Gui data model
        self.tab_data = tab_data

        # We add 3 different panels so, they can each be hidden/shown individually
        self._pnl_acqfile = None
        self._pnl_arfile = None
        self._pnl_specfile = None

        self._arfile_ctrl = None
        self._spec_bckfile_ctrl = None
        self._specfile_ctrl = None

        self._create_controls()

        # Subscribe to the VAs that influence how the settings look.
        # All these VAs contain FileInfo object
        tab_data.acq_fileinfo.subscribe(self.on_acqfile_change)

        # The following three can be replaced by callables taking a unicode and
        # returning a unicode (or raising a ValueError exception). They are
        # "filters" on what value can be accepted when changing the calibration
        # files. (Typically, the tab controller will put some of its functions)
        self.setter_ar_file = None
        self.setter_spec_bck_file = None
        self.setter_spec_file = None

    def _create_controls(self):
        """ Create the default controls

        We create a Panel for each group of controls that we need to be able
        to show and hide separately.

        ** AR background and Spectrum efficiency compensation **

        These two controls are linked using VAs in the tab_data model.

        The controls are also linked to the VAs using event handlers, so that
        they can pass on their changing data.
        """

        # Panel containing information about the acquisition file
        self._pnl_acqfile = FileInfoSettingsController(self.parent.fp_fileinfo, "No file loaded")

        # Panel with AR background file information
        # It's displayed only if there are AR streams (handled by the tab cont)
        self._pnl_arfile = FileInfoSettingsController(self.parent.fp_fileinfo, "")
        self._arfile_ctrl = self._pnl_arfile.add_browse_button(
            "AR background",
            "Angle-resolved background acquisition file",
            "None").value_ctrl
        wildcards, _ = odemis.gui.util.formats_to_wildcards(odemis.dataio.get_available_formats(),
                                                            include_all=True)
        self._arfile_ctrl.SetWildcard(wildcards)
        self._pnl_arfile.hide_panel()
        self._arfile_ctrl.Bind(EVT_FILE_SELECT, self._on_ar_file_select)
        self.tab_data.ar_cal.subscribe(self._on_ar_cal, init=True)

        # Panel with spectrum background + efficiency compensation file information
        # They are displayed only if there are Spectrum streams
        self._pnl_specfile = FileInfoSettingsController(self.parent.fp_fileinfo, "")
        self._spec_bckfile_ctrl = self._pnl_specfile.add_browse_button(
            "Spec. background",
            "Spectrum background correction file",
            "None").value_ctrl
        self._spec_bckfile_ctrl.SetWildcard(wildcards)
        self._spec_bckfile_ctrl.Bind(EVT_FILE_SELECT, self._on_spec_bck_file_select)
        self.tab_data.spec_bck_cal.subscribe(self._on_spec_bck_cal, init=True)

        self._specfile_ctrl = self._pnl_specfile.add_browse_button(
            "Spec. correction",
            "Spectrum efficiency correction file",
            "None").value_ctrl
        self._specfile_ctrl.SetWildcard(wildcards)
        self._pnl_specfile.hide_panel()
        self._specfile_ctrl.Bind(EVT_FILE_SELECT, self._on_spec_file_select)
        self.tab_data.spec_cal.subscribe(self._on_spec_cal, init=True)

        self.parent.fp_fileinfo.expand()

    def on_acqfile_change(self, file_info):
        """ Display the name and location of the file described by file_info

        The controls in the acquisition file panel can be destroyed and
        re-created each time, because it's one-way traffic between the VA and
        the controls.

        """

        # Remove the old controls
        self._pnl_acqfile.panel.clear_all()

        if file_info:
            lc, vc = self._pnl_acqfile.panel.add_readonly_field("File", file_info.file_basename)
            # Make sure the end is visible
            vc.SetInsertionPointEnd()

            lc, vc = self._pnl_acqfile.panel.add_readonly_field("Path", file_info.file_path)
            vc.SetInsertionPointEnd()

            # Add any meta data as labels
            for key, value in file_info.metadata.items():
                self._pnl_acqfile.add_metadata(key, value)

        self._pnl_acqfile.Refresh()

    # TODO: refactor into widgets.FileConnector
    def _on_ar_file_select(self, evt):
        """ Pass the selected AR background file on to the VA """
        logging.debug("AR background selected by user")
        fn = evt.selected_file or u""  # selected_file is None if no file
        if self.setter_ar_file:
            try:
                fn = self.setter_ar_file(fn)
            except ValueError:
                logging.debug(u"Setter refused the file '%s'", fn)
                # Put back old file name
                self._arfile_ctrl.SetValue(self.tab_data.ar_cal.value)
                return
            except Exception:
                self._arfile_ctrl.SetValue(self.tab_data.ar_cal.value)
                raise

        self.tab_data.ar_cal.value = fn

    def _on_spec_bck_file_select(self, evt):
        """ Pass the selected spec background file on to the VA """
        logging.debug("Spectrum background file selected by user")
        fn = evt.selected_file or u""
        if self.setter_spec_bck_file:
            try:
                fn = self.setter_spec_bck_file(fn)
            except ValueError:
                logging.debug(u"Setter refused the file '%s'", fn)
                # Put back old file name
                self._spec_bckfile_ctrl.SetValue(self.tab_data.spec_bck_cal.value)
                return
            except Exception:
                self._spec_bckfile_ctrl.SetValue(self.tab_data.spec_bck_cal.value)
                raise

        self.tab_data.spec_bck_cal.value = fn

    def _on_spec_file_select(self, evt):
        """ Pass the selected efficiency compensation file on to the VA """
        logging.debug("Efficiency compensation file selected by user")
        fn = evt.selected_file or u""
        if self.setter_spec_file:
            try:
                fn = self.setter_spec_file(fn)
            except ValueError:
                logging.debug(u"Setter refused the file '%s'", fn)
                # Put back old file name
                self._specfile_ctrl.SetValue(self.tab_data.spec_cal.value)
                return
            except Exception:
                self._specfile_ctrl.SetValue(self.tab_data.spec_cal.value)
                raise

        self.tab_data.spec_cal.value = fn

    def _on_ar_cal(self, val):
        self._arfile_ctrl.SetValue(val)

    def _on_spec_bck_cal(self, val):
        self._spec_bckfile_ctrl.SetValue(val)

    def _on_spec_cal(self, val):
        self._specfile_ctrl.SetValue(val)

    def show_calibration_panel(self, ar=None, spec=None):
        """ Show/hide the the ar/spec panels

        ar (boolean or None): show, hide or don't change AR calib panel
        spec (boolean or None): show, hide or don't change spec calib panel
        """

        if ar is not None:
            self._pnl_arfile.show_panel(ar)
        if spec is not None:
            self._pnl_specfile.show_panel(spec)

        self.parent.Layout()


class SparcAlignSettingsController(SettingsBarController):

    def __init__(self, parent_frame, tab_data):
        super(SparcAlignSettingsController, self).__init__(tab_data)
        main_data = tab_data.main

        self._ar_panel = AngularSettingsController(parent_frame.fp_ma_settings_ar,
                                                   "No angle-resolved camera found")
        self._spectrum_panel = SpectrumSettingsController(parent_frame.fp_ma_settings_spectrum,
                                                          "No spectrometer found")

        if main_data.ccd:
            self.add_hw_component(main_data.ccd, self._ar_panel)

        if main_data.spectrometer:
            self.add_hw_component(main_data.spectrometer, self._spectrum_panel)
            # Add a intensity/time graph
            self.spec_graph = hist.Histogram(self._spectrum_panel.panel, size=(-1, 40))
            self.spec_graph.SetBackgroundColour("#000000")
            self._spectrum_panel.add_widgets(self.spec_graph)
            # the "Mean" value bellow the graph
            lbl_mean = wx.StaticText(self._spectrum_panel.panel, label="Mean")
            tooltip_txt = "Average intensity value of the last image"
            lbl_mean.SetToolTipString(tooltip_txt)
            self.txt_mean = wx.TextCtrl(self._spectrum_panel.panel,
                                        style=wx.BORDER_NONE | wx.TE_READONLY)
            self.txt_mean.SetForegroundColour(odemis.gui.FG_COLOUR_DIS)
            self.txt_mean.SetBackgroundColour(odemis.gui.BG_COLOUR_MAIN)
            self.txt_mean.SetToolTipString(tooltip_txt)
            self._spectrum_panel.add_widgets(lbl_mean, self.txt_mean)<|MERGE_RESOLUTION|>--- conflicted
+++ resolved
@@ -410,29 +410,6 @@
 
             lbl_ctrl, value_ctrl = self.panel.add_radio_control(label_text, conf=ctrl_conf)
 
-<<<<<<< HEAD
-=======
-            if conf.get('type', None) == "1std_binning":
-                # need to convert back and forth between 1D and 2D
-                # from 2D to 1D (just pick X)
-                def radio_set(value, ctrl=value_ctrl):
-                    v = value[0]
-                    logging.debug("Setting Radio value to %d", v)
-                    # it's fine to set a value not in the choices, it will
-                    # just not set any of the buttons.
-                    return ctrl.SetValue(v)
-
-                # from 1D to 2D (don't change dimensions >1)
-                def radio_get(ctrl=value_ctrl, va=vigil_attr):
-                    value = ctrl.GetValue()
-                    new_val = list(va.value)
-                    new_val[0] = value
-                    return new_val
-            else:
-                radio_get = None
-                radio_set = None
-
->>>>>>> 3e247784
             ne = SettingEntry(name=name, va=vigil_attr, hw_comp=comp,
                               lbl_ctrl=lbl_ctrl, value_ctrl=value_ctrl,
                               events=wx.EVT_BUTTON)
