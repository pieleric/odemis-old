    #-*- coding: utf-8 -*-
"""
@author: Rinze de Laat

Copyright © 2012 Rinze de Laat, Delmic

This file is part of Odemis.

Odemis is free software: you can redistribute it and/or modify it under the
terms of the GNU General Public License as published by the Free Software
Foundation, either version 2 of the License, or (at your option) any later
version.

Odemis is distributed in the hope that it will be useful, but WITHOUT ANY
WARRANTY; without even the implied warranty of MERCHANTABILITY or FITNESS FOR A
PARTICULAR PURPOSE. See the GNU General Public License for more details.

You should have received a copy of the GNU General Public License along with
Odemis. If not, see http://www.gnu.org/licenses/.

"""

import math
import re

import wx

import odemis.gui.comp.text as text

from ..comp.foldpanelbar import FoldPanelItem
from odemis.gui.log import log
from odemis.gui.comp.slider import CustomSlider
from odemis.model import getVAs, NotApplicableError, VigilantAttributeBase



MAIN_FRAME = None

# FIXME: Move hardcoded layout options to a more suitable place

BACKGROUND_COLOUR = "#333333"
FOREGROUND_COLOUR = "#DDDDDD"
FOREGROUND_COLOUR_DIS = "#666666"

CONTROL_NONE = 0    # No control needed or possible
CONTROL_LABEL = 1   # Static text for read only values
CONTROL_INT = 2     # Editable integer value
CONTROL_FLT = 3     # Editable float value
CONTROL_TEXT = 4    # Editable text value (with or without unit)
CONTROL_SLIDER = 5  # Value slider
CONTROL_RADIO = 6  # Choice buttons (like radio buttons)
CONTROL_COMBO = 7   # Drop down combo box

# Default settings for the different components.
# (Just a ccd for now, 2012-8-27)
# Values in the settings dictionary will be used to steer the default
# behaviours in represening values and the way in which they can be altered.
# All values are optional
# Format:
#   role
#       vigilant attribute
#           label
#           control_type
#           range
#           choices
#           unit
#           perc_to_val (a lambda function used in sliders)

SETTINGS = {
            "ccd":
            {
                "exposureTime":
<<<<<<< HEAD
                {
                    "control_type": CONTROL_SLIDER,
                    "range": (0.01, 3.00),
                    "scale": "exp",
                },
                "temperature":
                {

                },
                "binning":
                {
                    "control_type": CONTROL_INT,
                },
            }
           }

class VigilantAttributeConnector(object):

    def __init__(self, va, ctrl, sub_func):
        self.vigilattr = va
        self.ctrl = ctrl
        self.sub_func = sub_func

        self.vigilattr.subscribe(sub_func)

    def _connect_control_update(self):

        self.ctrl.Bind(wx.EVT_TEXT_ENTER, )

    def __del__(self):
        self.disconnect()

    def disconnect(self):
        self.vigilattr.unsubscribe(self.sub_func)


=======
                {
                    "control_type": CONTROL_SLIDER,
                    "range": (0.01, 3.00),
                    "scale": "exp",
                },
                "temperature":
                {

                },
                "binning":
                {
                    "control_type": CONTROL_INT,
                },
            }
           }
>>>>>>> eedc1763

class SettingsPanel(object):
    """ Settings base class which describes an indirect wrapper for
    FoldPanelItems.

    Do not instantiate this class, but always inherit it.
    """

    def __init__(self, fp_panel, default_msg):
        self.fb_panel = fp_panel
        assert isinstance(self.fb_panel, FoldPanelItem)

        self.panel = wx.Panel(self.fb_panel)

        self.panel.SetBackgroundColour(BACKGROUND_COLOUR)
        self.panel.SetForegroundColour(FOREGROUND_COLOUR)

        self._sizer = wx.GridBagSizer()

        self.panel.SetForegroundColour(FOREGROUND_COLOUR_DIS)
        self._sizer.Add(wx.StaticText(self.panel, -1, default_msg),
                        (0, 1), flag=wx.ALL, border=5)
        self.panel.SetForegroundColour(FOREGROUND_COLOUR)

        self.panel.SetSizer(self._sizer)
        self.fb_panel.add_item(self.panel)

        self._sizer.AddGrowableCol(1)

        self.num_entries = 0
        self.entries = []

    def _clear(self):
        # Remove default 'no content' label
        if self.num_entries == 0:
            self.panel.GetChildren()[0].Destroy()

    def _label_to_human(self, label):
        """ Converts a camel-case label into a human readible one
        """
        return re.sub(r"([A-Z])", r" \1", label).capitalize()

    def _determine_default_control(self, value):
        """ Determine the default control to use to represent a vigilant
        attribute in the settings panel.
        """
        if not value:
            log.warn("No value provided!")
            return CONTROL_NONE

        if value.readonly:
            return CONTROL_LABEL
        else:
            try:
                # This statement will raise an exception when no choices are
                # present
                log.debug("found choices %s", value.choices)

                max_items = 5
                max_len = 5
                # If there are too many choices, or their values are too long
                # in string representation, use a dropdown box

                choices_str = "".join([str(c) for c in value.choices])
                if len(value.choices) < max_items and \
                   len(choices_str) < max_items * max_len:
                    return CONTROL_RADIO
                else:
                    return CONTROL_COMBO
            except (AttributeError, NotApplicableError):
                pass

            try:
                # An exception will be raised if no range attribute is found
                log.debug("found range %s", value.range)
                if isinstance(value.value, (int, float)):
                    return CONTROL_SLIDER
            except (AttributeError, NotApplicableError):
                pass

            # Return default control
            return CONTROL_TEXT


    def add_label(self, label, value=None):
        """ Adds a label to the settings panel, accompanied by an immutable
        value if one's provided.
        """
        self._clear()
        # Create label
        lbl_ctrl = wx.StaticText(self.panel, -1, "%s:" % label)
        self._sizer.Add(lbl_ctrl, (self.num_entries, 0), flag=wx.ALL, border=5)

        value_ctrl = None

        if value:
            self.panel.SetForegroundColour(FOREGROUND_COLOUR_DIS)

            value_ctrl = wx.StaticText(self.panel, -1, unicode(value))
            self._sizer.Add(value_ctrl, (self.num_entries, 1),
                            flag=wx.ALL, border=5)
            self.panel.SetForegroundColour(FOREGROUND_COLOUR)

        self.num_entries += 1
        self.entries.append((lbl_ctrl, value_ctrl, value))

    def add_value(self, label, value, conf=None):
        """ Add a label/value pair to the settings panel.

        conf {dict}: Configuration items that may override default settings
        """
        assert isinstance(value, VigilantAttributeBase)

        # If no conf provided, set it to an empty dictionary
        conf = conf or {}

        # Remove any 'empty panel' warning
        self._clear()

        # Format label
        label = conf.get('label', self._label_to_human(label))
        # Add the label to the panel
        lbl_ctrl = wx.StaticText(self.panel, -1, "%s:" % label)
        self._sizer.Add(lbl_ctrl, (self.num_entries, 0), flag=wx.ALL, border=5)

        # If no value provided...
        if not value:
            log.warn("No value provided for %s", label)
            self.num_entries += 1
            self.fb_panel.Parent.Layout()
            self.entries.append((lbl_ctrl, None, None))
            return

        # Get unit from config, vattribute or use an empty one
        unit =  conf.get('unit', value.unit or "")

        control_type = conf.get('control_type',
                                self._determine_default_control(value))


        if control_type == CONTROL_NONE:
            # No value
            return

        elif control_type == CONTROL_LABEL:
            # Read only value
            # In this case the value need to be transformed into a string

            self.panel.SetForegroundColour(FOREGROUND_COLOUR_DIS)
            if isinstance(value.value, tuple):
                # Maximum number of chars per value
                txt = " x ".join(["%s %s" % (v, unit) for v in value.value])
            else:
                txt = u"%s %s" % (value.value, unit)
            new_ctrl = wx.StaticText(self.panel, -1, size=(200, -1))

            #value.subscribe(lambda v: new_ctrl.SetLabel(u"%s %s" % (v, unit)), True)

            self.panel.SetForegroundColour(FOREGROUND_COLOUR)

        elif control_type == CONTROL_SLIDER:

            rng = conf.get("range", value.range)

            new_ctrl = CustomSlider(self.panel, value=value.value,
                                    val_range=rng,
                                    size=(30, 15),
                                    pos=(-1, 10),
                                    style=wx.SL_HORIZONTAL,
                                    scale=conf.get('scale', None))

            step = (rng[1] - rng[0]) / 255.0
            # To keep the inc/dec values 'clean', set the step
            # value to the nearest power of 10
            step = 10 ** round(math.log10(step))

            if isinstance(value.value, int):
                log.debug("Adding int field to slider")
                klass = text.UnitIntegerCtrl
                # We want an integer.
                step = max(step, 1)
            else:
                log.debug("Adding float field to slider")
                klass = text.UnitFloatCtrl

            txt = klass(self.panel, -1,
                        value.value,
                        style=wx.NO_BORDER,
                        size=(60, -1),
                        min_val=rng[0],
                        max_val=rng[1],
                        unit=unit,
                        accuracy=2,
                        step=step)

            txt.SetForegroundColour("#2FA7D4")
            txt.SetBackgroundColour(self.panel.GetBackgroundColour())

            new_ctrl.set_linked_field(txt)
            txt.set_linked_slider(new_ctrl)

            self._sizer.Add(txt, (self.num_entries, 2), flag=wx.ALL, border=5)

        elif control_type == CONTROL_INT:
            rng = conf.get("range", (None, None))
            new_ctrl = text.UnitIntegerCtrl(self.panel,
                                            -1,
                                            style=wx.NO_BORDER,
                                            unit=unit,
                                            min_val=rng[0],
                                            max_val=rng[1])
            new_ctrl.SetForegroundColour("#2FA7D4")
            new_ctrl.SetBackgroundColour(self.panel.GetBackgroundColour())

            #value.subscribe(lambda v: new_ctrl.SetValue(v))


                #new_ctrl.SetValue("AAAAAA")

            value.subscribe(lambda v: log.warn("lambda"))
            value.subscribe(set_on_notify)
            f = get_func(new_ctrl.SetValue)
            #self.entries.append(f)
            value.subscribe(f)


        elif control_type == CONTROL_FLT:
            new_ctrl = text.UnitFloatCtrl(self.panel,
                                         -1,
                                          value.value,
                                          unit=unit,
                                          min_val=value.range[0],
                                          max_val=value.range[1])
            new_ctrl.SetForegroundColour("#2FA7D4")
            new_ctrl.SetBackgroundColour(self.panel.GetBackgroundColour())

        else:
            txt = unicode("%s %s" % (value.value, unit))
            new_ctrl = wx.StaticText(self.panel, -1, txt)



        self._sizer.Add(new_ctrl, (self.num_entries, 1),
                        flag=wx.ALL|wx.EXPAND, border=5)
        self.num_entries += 1
        self.entries.append((lbl_ctrl, new_ctrl, value))
        self.fb_panel.Parent.Layout()

def set_on_notify(v):
    log.warn("def")

def get_func(ctrl_func):
    def _listener(v):
        log.warn("funcy")
        ctrl_func(v)
    return _listener

class StreamPanel(object):
    pass

class SemSettingsPanel(SettingsPanel):
    pass

class OpticalSettingsPanel(SettingsPanel):
    pass

class SettingsSideBar(object):
    """ The main controller class for the settigns panel in the live view.

    This class can be used to set, get and otherwise manipulate the content
    of the setting panel.
    """

    def __init__(self, main_frame):
        global MAIN_FRAME
        MAIN_FRAME = main_frame

        self._stream_panel = StreamPanel()
        self._sem_panel = SemSettingsPanel(
                                    MAIN_FRAME.fp_sem_settings,
                                    "No SEM found")
        self._optical_panel = OpticalSettingsPanel(
                                    MAIN_FRAME.fp_optical_settings,
                                    "No optical microscope found")

        self.blah = []
    # Optical microscope settings

    def add_ccd(self, comp):

        self._optical_panel.add_label("Camera", comp.name)
        vigil_attrs = getVAs(comp)

        if SETTINGS.has_key("ccd"):

            for name, value in vigil_attrs.iteritems():

                if SETTINGS["ccd"].has_key(name):
                    self.blah.append(value)
                    self._optical_panel.add_value(name,
                                                  value,
                                                  SETTINGS["ccd"][name])
                else:
                    log.debug("No configuration found for %s attribute", name)
        else:
            log.warn("No CCD settings found! Generating default controls")

            for name, value in vigil_attrs.iteritems():
                self._optical_panel.add_value(name, value)

<|MERGE_RESOLUTION|>--- conflicted
+++ resolved
@@ -70,7 +70,6 @@
             "ccd":
             {
                 "exposureTime":
-<<<<<<< HEAD
                 {
                     "control_type": CONTROL_SLIDER,
                     "range": (0.01, 3.00),
@@ -105,25 +104,6 @@
 
     def disconnect(self):
         self.vigilattr.unsubscribe(self.sub_func)
-
-
-=======
-                {
-                    "control_type": CONTROL_SLIDER,
-                    "range": (0.01, 3.00),
-                    "scale": "exp",
-                },
-                "temperature":
-                {
-
-                },
-                "binning":
-                {
-                    "control_type": CONTROL_INT,
-                },
-            }
-           }
->>>>>>> eedc1763
 
 class SettingsPanel(object):
     """ Settings base class which describes an indirect wrapper for
