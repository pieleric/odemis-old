# -*- coding: utf-8 -*-
'''
Created on 19 Jun 2014

@author: Éric Piel

Copyright © 2014 Éric Piel, Kimon Tsitsikas, Delmic

This file is part of Odemis.

Odemis is free software: you can redistribute it and/or modify it under the terms 
of the GNU General Public License version 2 as published by the Free Software 
Foundation.

Odemis is distributed in the hope that it will be useful, but WITHOUT ANY WARRANTY; 
without even the implied warranty of MERCHANTABILITY or FITNESS FOR A PARTICULAR 
PURPOSE. See the GNU General Public License for more details.

You should have received a copy of the GNU General Public License along with 
Odemis. If not, see http://www.gnu.org/licenses/.
'''
from __future__ import division

import Queue
import logging
import numpy
from odemis import model, util, dataio
from odemis.model import isasync, oneway
import os
from scipy import ndimage
import time


class Camera(model.DigitalCamera):
    '''
    This represent a fake digital camera, which generates as data the image
    given at initialisation.
    '''

    def __init__(self, name, role, image, children=None, daemon=None, **kwargs):
        '''
        children (dict string->kwargs): parameters setting for the children.
            The only possible child is "focus".
            They will be provided back in the .children VA
        image (str or None): path to a file to use as fake image (relative to
         the directory of this class)
        '''
        # TODO: support transpose? If not, warn that it's not accepted
        # fake image setup
        image = unicode(image)
        # change to this directory to ensure relative path is from this file
        os.chdir(os.path.dirname(unicode(__file__)))
        converter = dataio.find_fittest_converter(image, mode=os.O_RDONLY)
        self._img = converter.read_data(image)[0]  # can be RGB or greyscale

        # we will fill the set of children with Components later in ._children
        model.DigitalCamera.__init__(self, name, role, daemon=daemon, **kwargs)

        if self._img.ndim > 3:  # remove dims of length 1
            self._img = numpy.squeeze(self._img)

        imshp = self._img.shape
        if len(imshp) == 3 and imshp[0] in {3, 4}:
            # CYX, change it to YXC, to simulate a RGB detector
            self._img = numpy.rollaxis(self._img, 2) # XCY
            self._img = numpy.rollaxis(self._img, 2) # YXC
            imshp = self._img.shape

        # For RGB, the colour is last dim, but we still indicate it as higher
        # dimension to ensure shape always starts with X, Y
        if len(imshp) == 3 and imshp[-1] in {3, 4}:
            # resolution doesn't affect RGB dim
            res = imshp[-2::-1]
            self._shape = res + imshp[-1::] # X, Y, C
            # indicate it's RGB pixel-per-pixel ordered
            self._img.metadata[model.MD_DIMS] = "YXC"
        else:
            res = imshp[::-1]
            self._shape = res # X, Y,...
        # TODO: handle non integer dtypes
        depth = 2 ** (self._img.dtype.itemsize * 8)
        self._shape += (depth,)

<<<<<<< HEAD
        self._resolution = res
        self.resolution = model.ResolutionVA(self._resolution,
                              ((1, 1),
                               self._resolution), setter=self._setResolution)

        self._binning = (1, 1)
        self.binning = model.ResolutionVA(self._binning,
                              ((1, 1), (16, 16)), setter=self._setBinning)

        hlf_shape = (self._shape[0] // 2 - 1, self._shape[1] // 2 - 1)
        tran_rng = [(-hlf_shape[0], -hlf_shape[1]),
                    (hlf_shape[0], hlf_shape[1])]
        self._translation = (0, 0)
        self.translation = model.ResolutionVA(self._translation, tran_rng,
                                              cls=(int, long), unit="px",
                                              setter=self._setTranslation)
=======
        # TODO: don't provide range? or don't make it readonly?
        self.resolution = model.ResolutionVA(res, (res, res))  # , readonly=True)
        # TODO: support (simulated) binning
        # Could use something like that:
        # data0 = data0.reshape(shape[0]//b0, b0, shape[1]//b1, b1).mean(3).mean(1)
        self.binning = model.ResolutionVA((1, 1), ((1, 1), (1, 1)))
>>>>>>> 7ea6ad6a

        exp = self._img.metadata.get(model.MD_EXP_TIME, 0.1) # s
        self.exposureTime = model.FloatContinuous(exp, (1e-3, 1e3), unit="s")
        # Some code care about the readout rate to know how long an acquisition will take
        self.readoutRate = model.FloatVA(1e9, unit="Hz", readonly=True)

        pxs = self._img.metadata.get(model.MD_PIXEL_SIZE, (10e-6, 10e-6))
        mag = self._img.metadata.get(model.MD_LENS_MAG, 1)
        spxs = tuple(s * mag for s in pxs)
        self.pixelSize = model.VigilantAttribute(spxs, unit="m", readonly=True)

        self._metadata = {model.MD_HW_NAME: "FakeCam",
                          model.MD_SENSOR_PIXEL_SIZE: spxs}

        try:
            kwargs = children["focus"]
        except (KeyError, TypeError):
            logging.info("Will not simulate focus")
            self._focus = None
        else:
            self._focus = CamFocus(parent=self, daemon=daemon, **kwargs)
            self.children.value = self.children.value | {self._focus}

        # Simple implementation of the flow: we keep generating images and if
        # there are subscribers, they'll receive it.
        self.data = SimpleDataFlow(self)
        self._generator = None
        # Convenience event for the user to connect and fire
        self.softwareTrigger = model.Event()

    def _setBinning(self, value):
        """
        value (2-tuple int)
        Called when "binning" VA is modified. It actually modifies the camera binning.
        """
        prev_binning, self._binning = self._binning, value

        # adapt resolution so that the AOI stays the same
        change = (prev_binning[0] / self._binning[0],
                  prev_binning[1] / self._binning[1])
        old_resolution = self.resolution.value
        new_res = (int(round(old_resolution[0] * change[0])),
                   int(round(old_resolution[1] * change[1])))

        # fit
        max_res = self.resolution.range[1]
        new_res = (min(new_res[0], max_res[0]),
                   min(new_res[1], max_res[1]))
        self.resolution.value = new_res
        return self._binning

    def _setResolution(self, value):
        """
        value (2-tuple int)
        Called when "resolution" VA is modified. It actually modifies the camera resolution.
        """
        self._resolution = value
        if not self.translation.readonly:
            self.translation.value = self.translation.value  # force re-check
        return value

    def _setTranslation(self, value):
        """
        value (2-tuple int)
        Called when "translation" VA is modified. It actually modifies the camera translation.
        """
        # compute the min/max of the shift. It's the same as the margin between
        # the centered ROI and the border, taking into account the binning.
        max_tran = ((self._shape[0] - self._resolution[0] * self._binning[0]) // 2,
                    (self._shape[1] - self._resolution[1] * self._binning[1]) // 2)

        # between -margin and +margin
        trans = (max(-max_tran[0], min(value[0], max_tran[0])),
                 max(-max_tran[1], min(value[1], max_tran[1])))
        self._translation = trans
        return trans

    def terminate(self):
        """
        Must be called at the end of the usage. Can be called multiple times,
        but the component shouldn't be used afterwards.
        """
        self._stop_generate()

    def _start_generate(self):
        if self._generator is not None:
            logging.warning("Generator already running")
            return
        self._generator = util.RepeatingTimer(self.exposureTime.value,
                                              self._generate,
                                              "SimCam image generator")
        self._generator.start()

    def _stop_generate(self):
        if self._generator is not None:
            self._generator.cancel()
            self._generator = None

    def _generate(self):
        """
        Generates the fake output based on the translation, resolution and
        current drift.
        """
        gen_img = self._simulate()
        timer = self._generator  # might be replaced by None afterwards, so keep a copy
        self.data._waitSync()
        if self.data._sync_event:
            # If sync event, we need to simulate period after event (not efficient, but works)
            time.sleep(self.exposureTime.value)

        metadata = gen_img.metadata.copy()
        metadata.update(self._metadata)

        # update fake output metadata
        exp = timer.period
        metadata[model.MD_ACQ_DATE] = time.time() - exp
        metadata[model.MD_EXP_TIME] = exp
        logging.debug("Generating new fake image of shape %s", gen_img.shape)
        if self._focus:
            # apply the defocus
            pos = self._focus.position.value['z']
            dist = abs(pos - self._focus._good_focus) * 1e4
            img = ndimage.gaussian_filter(gen_img, sigma=dist)
        else:
            img = gen_img

        img = model.DataArray(img, metadata)

        # send the new image (if anyone is interested)
        self.data.notify(img)

        # simulate exposure time
        timer.period = self.exposureTime.value

    def _simulate(self):
        """
        Processes the fake image based on the translation, resolution and
        current drift.
        """
        binning = self.binning.value
        res = self.resolution.value
        pxs_pos = self.translation.value
        shape = self._img.shape
        center = (shape[1] / 2, shape[0] / 2)
        lt = (center[0] + pxs_pos[0] - (res[0] / 2) * binning[0],
              center[1] + pxs_pos[1] - (res[1] / 2) * binning[1])
        assert(lt[0] >= 0 and lt[1] >= 0)
        # compute each row and column that will be included
        coord = ([int(round(lt[0] + i * binning[0])) for i in range(res[0])],
                 [int(round(lt[1] + i * binning[1])) for i in range(res[1])])
        sim_img = self._img[numpy.ix_(coord[1], coord[0])]  # copy
        return sim_img


class SimpleDataFlow(model.DataFlow):
    def __init__(self, ccd):
        super(SimpleDataFlow, self).__init__()
        self._ccd = ccd
        self._sync_event = None
        self._evtq = None  # a Queue to store received events (= float, time of the event)

    def start_generate(self):
        self._ccd._start_generate()

    def stop_generate(self):
        self._ccd._stop_generate()
        if self._sync_event:
            self._evtq.put(None)  # in case it was waiting for an event

    def synchronizedOn(self, event):
        if self._sync_event == event:
            return
        if self._sync_event:
            self._sync_event.unsubscribe(self)
            if not event:
                self._evtq.put(None)  # in case it was waiting for this event

        self._sync_event = event
        if self._sync_event:
            event.subscribe(self)
            self._evtq = Queue.Queue()  # to be sure it's empty

    @oneway
    def onEvent(self):
        """
        Called by the Event when it is triggered
        """
        if not self._evtq.empty():
            logging.warning("Received synchronization event but already %d queued",
                            self._evtq.qsize())

        self._evtq.put(time.time())

    def _waitSync(self):
        """
        Block until the Event on which the dataflow is synchronised has been
          received. If the DataFlow is not synchronised on any event, this
          method immediatly returns
        """
        if self._sync_event:
            self._evtq.get()


class CamFocus(model.Actuator):
    """
    Simulated focus component.
    Just pretends to be able to move Z (instantaneously).
    """
    # Duplicate of simsem.EbeamFocus
    def __init__(self, name, role, **kwargs):
        self._good_focus = 0.006
        axes_def = {"z": model.Axis(unit="m", range=(-0.01, 0.01))}
        self._position = {"z": self._good_focus}

        model.Actuator.__init__(self, name, role, axes=axes_def, **kwargs)

        # RO, as to modify it the client must use .moveRel() or .moveAbs()
        self.position = model.VigilantAttribute(
                                    self._applyInversion(self._position),
                                    unit="m", readonly=True)

    def _updatePosition(self):
        """
        update the position VA
        """
        # it's read-only, so we change it via _value
        self.position._value = self._applyInversion(self._position)
        self.position.notify(self.position.value)

    @isasync
    def moveRel(self, shift):
        if not shift:
            return model.InstantaneousFuture()
        self._checkMoveRel(shift)
        shift = self._applyInversion(shift)

        for axis, change in shift.items():
            self._position[axis] += change
            rng = self.axes[axis].range
            if not rng[0] < self._position[axis] < rng[1]:
                logging.warning("moving axis %s to %f, outside of range %r",
                                axis, self._position[axis], rng)
            else:
                logging.info("moving axis %s to %f", axis, self._position[axis])

        self._updatePosition()
        return model.InstantaneousFuture()

    @isasync
    def moveAbs(self, pos):
        if not pos:
            return model.InstantaneousFuture()
        self._checkMoveAbs(pos)
        pos = self._applyInversion(pos)

        for axis, new_pos in pos.items():
            self._position[axis] = new_pos
            logging.info("moving axis %s to %f", axis, self._position[axis])

        self._updatePosition()
        return model.InstantaneousFuture()

    def stop(self, axes=None):
        logging.warning("Stopping z axis")<|MERGE_RESOLUTION|>--- conflicted
+++ resolved
@@ -81,7 +81,6 @@
         depth = 2 ** (self._img.dtype.itemsize * 8)
         self._shape += (depth,)
 
-<<<<<<< HEAD
         self._resolution = res
         self.resolution = model.ResolutionVA(self._resolution,
                               ((1, 1),
@@ -98,14 +97,6 @@
         self.translation = model.ResolutionVA(self._translation, tran_rng,
                                               cls=(int, long), unit="px",
                                               setter=self._setTranslation)
-=======
-        # TODO: don't provide range? or don't make it readonly?
-        self.resolution = model.ResolutionVA(res, (res, res))  # , readonly=True)
-        # TODO: support (simulated) binning
-        # Could use something like that:
-        # data0 = data0.reshape(shape[0]//b0, b0, shape[1]//b1, b1).mean(3).mean(1)
-        self.binning = model.ResolutionVA((1, 1), ((1, 1), (1, 1)))
->>>>>>> 7ea6ad6a
 
         exp = self._img.metadata.get(model.MD_EXP_TIME, 0.1) # s
         self.exposureTime = model.FloatContinuous(exp, (1e-3, 1e3), unit="s")
@@ -254,6 +245,8 @@
               center[1] + pxs_pos[1] - (res[1] / 2) * binning[1])
         assert(lt[0] >= 0 and lt[1] >= 0)
         # compute each row and column that will be included
+        # TODO: Could use something more hardwarish like that:
+        # data0 = data0.reshape(shape[0]//b0, b0, shape[1]//b1, b1).mean(3).mean(1)
         coord = ([int(round(lt[0] + i * binning[0])) for i in range(res[0])],
                  [int(round(lt[1] + i * binning[1])) for i in range(res[1])])
         sim_img = self._img[numpy.ix_(coord[1], coord[0])]  # copy
